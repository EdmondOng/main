<?xml version="1.0" encoding="UTF-8"?>

<?import javafx.geometry.Insets?>
<?import javafx.scene.control.Label?>
<?import javafx.scene.layout.Region?>
<?import javafx.scene.layout.VBox?>
<?import javafx.scene.shape.Circle?>
<?import javafx.scene.layout.GridPane?>
<?import javafx.scene.layout.ColumnConstraints?>
<GridPane VBox.vgrow="ALWAYS" hgap="5" vgap="5" fx:id="eventPane" xmlns="http://javafx.com/javafx/8.0.171"
          xmlns:fx="http://javafx.com/fxml/1">
    <columnConstraints>
        <ColumnConstraints hgrow="SOMETIMES" minWidth="10.0" percentWidth="80.0" prefWidth="100.0" />
        <ColumnConstraints hgrow="SOMETIMES" minWidth="10.0" percentWidth="20.0" prefWidth="100.0" />
    </columnConstraints>
    <Label fx:id="index" styleClass="activity_big_label" text="\$code" wrapText="true"
           GridPane.columnIndex="0" GridPane.rowIndex="0"/>
    <Label fx:id="name" styleClass="activity_big_label" text="\$code" wrapText="true"
           GridPane.columnIndex="1" GridPane.rowIndex="0"/>
    <Label fx:id="startDate" styleClass="activity_small_label" text="\$code" wrapText="true"
           GridPane.columnIndex="1" GridPane.rowIndex="1">
        <minWidth>
            <Region fx:constant="USE_PREF_SIZE"/>
        </minWidth>
    </Label>
    <Label fx:id="endDate" styleClass="activity_small_label" text="\$code" wrapText="true"
           GridPane.columnIndex="1" GridPane.rowIndex="2">
        <minWidth>
            <Region fx:constant="USE_PREF_SIZE"/>
        </minWidth>
    </Label>
<<<<<<< HEAD
=======
    <Label fx:id="status" styleClass="activity_small_label" text="\$code" wrapText="true"
           GridPane.columnIndex="2" GridPane.rowIndex="1">
        <minWidth>
            <Region fx:constant="USE_PREF_SIZE"/>
        </minWidth>
    </Label>

    <Label fx:id="note" styleClass="activity_small_label" text="\$code" wrapText="true"
           GridPane.columnIndex="1" GridPane.rowIndex="3">
        <minWidth>
            <Region fx:constant="USE_PREF_SIZE"/>
        </minWidth>
    </Label>
    <padding>
        <Insets bottom="5.0" left="5.0" right="5.0" top="5.0"/>
    </padding>
>>>>>>> de4f085b
</GridPane><|MERGE_RESOLUTION|>--- conflicted
+++ resolved
@@ -29,8 +29,6 @@
             <Region fx:constant="USE_PREF_SIZE"/>
         </minWidth>
     </Label>
-<<<<<<< HEAD
-=======
     <Label fx:id="status" styleClass="activity_small_label" text="\$code" wrapText="true"
            GridPane.columnIndex="2" GridPane.rowIndex="1">
         <minWidth>
@@ -47,5 +45,4 @@
     <padding>
         <Insets bottom="5.0" left="5.0" right="5.0" top="5.0"/>
     </padding>
->>>>>>> de4f085b
 </GridPane>