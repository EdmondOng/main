--- conflicted
+++ resolved
@@ -5,23 +5,14 @@
 <?import javafx.scene.control.Menu?>
 <?import javafx.scene.control.MenuBar?>
 <?import javafx.scene.control.MenuItem?>
-<?import javafx.scene.control.Tab?>
-<?import javafx.scene.control.TabPane?>
 <?import javafx.scene.image.Image?>
 <?import javafx.scene.layout.AnchorPane?>
-<?import javafx.scene.layout.HBox?>
 <?import javafx.scene.layout.StackPane?>
 <?import javafx.scene.layout.VBox?>
-<<<<<<< HEAD
 <?import javafx.scene.Scene?>
 <?import javafx.stage.Stage?>
 <fx:root type="javafx.stage.Stage" xmlns="http://javafx.com/javafx/8" xmlns:fx="http://javafx.com/fxml/1"
          title="Nice And Amazing Student Assistant" minWidth="100" minHeight="100" onCloseRequest="#handleExit">
-=======
-<?import javafx.stage.Stage?>
-
-<fx:root minHeight="100" minWidth="100" onCloseRequest="#handleExit" title="Nasa App" type="javafx.stage.Stage" xmlns="http://javafx.com/javafx/11.0.1" xmlns:fx="http://javafx.com/fxml/1">
->>>>>>> 3e020e8f
   <icons>
     <Image url="@/images/nasa.png" />
   </icons>
@@ -32,16 +23,10 @@
         <URL value="@Extensions.css" />
       </stylesheets>
 
-<<<<<<< HEAD
       <AnchorPane maxHeight="Infinity" maxWidth="Infinity" minHeight="-Infinity" minWidth="-Infinity" prefHeight="600.0"
                   prefWidth="1000.0">
           <MenuBar fx:id="menuBar" VBox.vgrow="NEVER" AnchorPane.leftAnchor="0.0"
                    AnchorPane.rightAnchor="0.0" AnchorPane.topAnchor="0.0">
-=======
-      <AnchorPane maxHeight="Infinity" maxWidth="Infinity" minHeight="-Infinity" minWidth="-Infinity" prefHeight="600.0" prefWidth="1000.0">
-        <children>
-          <MenuBar fx:id="menuBar" AnchorPane.leftAnchor="0.0" AnchorPane.rightAnchor="0.0" AnchorPane.topAnchor="0.0" VBox.vgrow="NEVER">
->>>>>>> 3e020e8f
             <Menu mnemonicParsing="false" text="File">
               <MenuItem mnemonicParsing="false" onAction="#handleExit" text="Exit" />
             </Menu>
@@ -50,7 +35,6 @@
             </Menu>
           </MenuBar>
 
-<<<<<<< HEAD
           <StackPane fx:id="tabPanelPlaceholder" AnchorPane.topAnchor="25.0" AnchorPane.leftAnchor="0.0"
                      AnchorPane.rightAnchor="0.0"
                          AnchorPane.bottomAnchor="175" />
@@ -71,53 +55,6 @@
           </StackPane>
           <StackPane fx:id="statusbarPlaceholder" VBox.vgrow="NEVER" AnchorPane.leftAnchor="0.0" AnchorPane.rightAnchor="0.0"
                      AnchorPane.bottomAnchor="0.0"/>
-=======
-
-          <TabPane fx:id="tabPane" layoutX="-2.0" maxHeight="-Infinity" maxWidth="-Infinity" minHeight="-Infinity" minWidth="-Infinity" prefHeight="572.0" prefWidth="1002.0" tabClosingPolicy="UNAVAILABLE" AnchorPane.bottomAnchor="0.0" AnchorPane.leftAnchor="-2.0" AnchorPane.rightAnchor="0.0" AnchorPane.topAnchor="28.0">
-            <tabs>
-              <Tab text="Modules">
-                <content>
-                  <AnchorPane minHeight="0.0" minWidth="0.0" prefHeight="180.0" prefWidth="200.0">
-                    <children>
-                      <HBox fx:id="moduleList" minWidth="340" prefHeight="1000" prefWidth="500" styleClass="pane-with-border" AnchorPane.bottomAnchor="0.0" AnchorPane.leftAnchor="0.0" AnchorPane.rightAnchor="0.0" AnchorPane.topAnchor="0.0">
-                        <padding>
-                          <Insets bottom="10" left="10" right="10" top="10" />
-                        </padding>
-                        <StackPane fx:id="moduleListPanelPlaceholder" HBox.hgrow="ALWAYS" />
-                      </HBox>
-                            <StackPane fx:id="commandBoxPlaceholder" styleClass="pane-with-border" AnchorPane.bottomAnchor="130.0" AnchorPane.leftAnchor="0.0" AnchorPane.rightAnchor="0.0">
-                              <padding>
-                                <Insets bottom="5" left="10" right="10" top="5" />
-                              </padding>
-                            </StackPane>
-                            <StackPane fx:id="resultDisplayPlaceholder" maxHeight="125" minHeight="125" prefHeight="125" styleClass="pane-with-border" AnchorPane.bottomAnchor="10.0" AnchorPane.leftAnchor="0.0" AnchorPane.rightAnchor="0.0">
-                              <padding>
-                                <Insets bottom="5" left="10" right="10" top="5" />
-                              </padding>
-                            </StackPane>
-                            <StackPane fx:id="statusbarPlaceholder" AnchorPane.bottomAnchor="0.0" AnchorPane.leftAnchor="0.0" AnchorPane.rightAnchor="0.0" />
-                    </children>
-                  </AnchorPane>
-                </content>
-              </Tab>
-              <Tab text="Calendar">
-                <content>
-                  <AnchorPane minHeight="0.0" minWidth="0.0" prefHeight="180.0" prefWidth="200.0">
-                              <children>
-                                 <StackPane fx:id="calendarPlaceholder" prefHeight="545.0" prefWidth="1001.0" AnchorPane.bottomAnchor="0.0" AnchorPane.leftAnchor="0.0" AnchorPane.rightAnchor="0.0" AnchorPane.topAnchor="0.0" />
-                              </children>
-                  </AnchorPane>
-                </content>
-              </Tab>
-              <Tab text="Statistics">
-                <content>
-                  <AnchorPane minHeight="0.0" minWidth="0.0" prefHeight="180.0" prefWidth="200.0" />
-                </content>
-              </Tab>
-            </tabs>
-          </TabPane>
-        </children>
->>>>>>> 3e020e8f
       </AnchorPane>
     </Scene>
   </scene>
