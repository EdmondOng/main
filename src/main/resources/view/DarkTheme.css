.background {
    -fx-background-color: black;
    background-color: #383838; /* Used in the default.html file */
}

.label {
    -fx-font-size: 11pt;
    -fx-font-family: "Segoe UI Semibold";
    -fx-text-fill: #555555;
    -fx-opacity: 0.9;
}

.label-bright {
    -fx-font-size: 11pt;
    -fx-font-family: "Segoe UI Semibold";
    -fx-text-fill: white;
    -fx-opacity: 1;
}

.label-header {
    -fx-font-size: 32pt;
    -fx-font-family: "Segoe UI Light";
    -fx-text-fill: white;
    -fx-opacity: 1;
}

.no-modules {
    -fx-color-label-visible: white;
    -fx-font-size: 25px;
    -fx-alignment: center;
    -fx-text-alignment: center;
    -fx-padding: 25px;
}

.text-field {
    -fx-font-size: 12pt;
    -fx-font-family: "Segoe UI Semibold";
}

.tab-pane:top *.tab-header-area {
    -fx-background-insets: 0, 0 0 1 0;
    /* -fx-padding: 0.416667em 0.166667em 0.0em 0.833em; /* 5 2 0 10 */
    -fx-padding: 0.416667em 0.166667em 0.0em 0.0em; /* overridden as 5 2 0 0 */
}

.tab-pane .tab-header-area .tab-header-background {
    -fx-opacity: 0;
}


.tab {
    -fx-background-insets: 0 1 0 1,0,0;
    -fx-padding: 5px 50px;
}
.tab-pane .tab {
    -fx-background-color: #e6e6e6;
}

.tab-pane .tab:selected {
    -fx-background-color: #3c3c3c;
}

.tab .tab-label {
    -fx-alignment: CENTER;
    -fx-text-fill: #828282;
    -fx-font-size: 15px;
    -fx-font-weight: bold;
    -fx-font-family: Helvetica;
}

.tab:selected .tab-label {
    -fx-alignment: CENTER;
    -fx-text-fill: white;
}


.table-view {
    -fx-base: #000000;
    -fx-control-inner-background: #000000;
    -fx-background-color: #000000;
    -fx-table-cell-border-color: transparent;
    -fx-table-header-border-color: transparent;
    -fx-padding: 5;
}

.table-view .column-header-background {
    -fx-background-color: transparent;
}

.table-view .column-header, .table-view .filler {
    -fx-size: 35;
    -fx-border-width: 0 0 1 0;
    -fx-background-color: transparent;
    -fx-border-color:
        transparent
        transparent
        derive(-fx-base, 80%)
        transparent;
    -fx-border-insets: 0 10 1 0;
}

.table-view .column-header .label {
    -fx-font-size: 20pt;
    -fx-font-family: "Segoe UI Light";
    -fx-text-fill: white;
    -fx-alignment: center-left;
    -fx-opacity: 1;
}

.table-view:focused .table-row-cell:filled:focused:selected {
    -fx-background-color: -fx-focus-color;
}

.split-pane:horizontal .split-pane-divider {
    -fx-background-color: black;
    -fx-border-color: transparent transparent transparent #4d4d4d;
}

.split-pane {
    -fx-border-radius: 1;
    -fx-border-width: 1;
    -fx-background-color: black;
}

.list-view {
    -fx-padding: 0;
    -fx-background-color: black;
    -fx-background-radius: 25;
}

.module {
    -fx-padding: 0.25em 0.583em 0.25em 0.583em; /* 3 7 3 7 */
}

.list-cell {
    -fx-background-radius: 300;
    -fx-label-padding: 0 0 0 0;
    -fx-graphic-text-gap : 0;
    -fx-padding: 5;

}

.list-cell:filled {
    -fx-background-color: #32174d;
    -fx-border-width: 5px;
    -fx-border-color: black;
    -fx-border-radius: 15px;
    -fx-background-radius: 30px;
}

.list-cell:empty {
    -fx-background-color: transparent;
}

.list-cell:filled:selected {
    -fx-background-color: #424d5f;
}

.list-cell:filled:selected #cardPane {
    -fx-border-color: #3e7b91;
    -fx-border-width: 1;
}


.activity_big_label {
    -fx-font-family: "Verdana";
    -fx-text-fill: #303030;
    -fx-font-size: 15px;
    -fx-color-label-visible: black;
    -fx-font-weight: bold;
}

.activity_small_label {
    -fx-text-fill: #303030;
    -fx-font-family: "Verdana";
    -fx-font-size: 10px;
}

.cell_big_label {
    -fx-font-family: "Impact";
    -fx-font-size: 20px;
    -fx-text-fill: white;
    -fx-padding: 10 10 10 10;
}

.cell_small_label {
    -fx-font-family: "Segoe UI";
    -fx-font-size: 13px;
    -fx-text-fill: #010504;
}

.stack-pane {
     -fx-background-color: black;
}

.pane-with-border {
     -fx-background-color: black;
     -fx-border-color: derive(#000000, 10%);
     -fx-border-top-width: 1px;
}

.pane-with-rounded-border {
    -fx-background-color: white;
    -fx-border-color: derive(#000000, 10%);
    -fx-border-top-width: 1px;
    -fx-border-radius: 25;
    -fx-background-radius: 25;
}

.transparent-pane {
    -fx-background-color: transparent;
}

.status-bar {
    -fx-background-color: derive(#000000, 30%);
}

.result-display {
    -fx-background-radius: 15;
    -fx-background-color: transparent;
    -fx-font-family: "Helvetica";
    -fx-font-size: 12pt;
    -fx-text-fill: black;
}

.result-display .label {
    -fx-text-fill: black !important;
}

.status-bar .label {
    -fx-font-family: "Segoe UI Light";
    -fx-text-fill: white;
    -fx-padding: 4px;
    -fx-pref-height: 30px;
}

.status-bar-with-border {
    -fx-background-color: derive(#000000, 30%);
    -fx-border-color: derive(#000000, 25%);
    -fx-border-width: 1px;
}

.status-bar-with-border .label {
    -fx-text-fill: white;
}

.grid-pane {
    -fx-background-color: derive(#000000, 30%);
    -fx-border-color: derive(#000000, 30%);
    -fx-border-width: 1px;
}

.grid-pane .stack-pane {
    -fx-background-color: derive(#000000, 30%);
}

.context-menu {
    -fx-background-color: derive(#000000, 50%);
}

.context-menu .label {
    -fx-text-fill: white;
}

.menu-bar {
    -fx-background-color: black;
}

.menu-bar .label {
    -fx-font-size: 10pt;
    -fx-font-family: "Microsoft Sans Serif";
    -fx-text-fill: white;
    -fx-opacity: 0.9;
}

.menu .left-container {
    -fx-background-color: black;
}

/*
 * Metro style Push Button
 * Author: Pedro Duque Vieira
 * http://pixelduke.wordpress.com/2012/10/23/jmetro-windows-8-controls-on-java/
 */
.button {
    -fx-padding: 5 22 5 22;
    -fx-border-color: #e2e2e2;
    -fx-border-width: 2;
    -fx-background-radius: 0;
    -fx-background-color: #000000;
    -fx-font-family: "Segoe UI", Helvetica, Arial, sans-serif;
    -fx-font-size: 11pt;
    -fx-text-fill: #d8d8d8;
    -fx-background-insets: 0 0 0 0, 0, 1, 2;
}

.button:hover {
    -fx-background-color: black;
}

.button:pressed, .button:default:hover:pressed {
  -fx-background-color: white;
  -fx-text-fill: #000000;
}

.button:focused {
    -fx-border-color: white, white;
    -fx-border-width: 1, 1;
    -fx-border-style: solid, segments(1, 1);
    -fx-border-radius: 0, 0;
    -fx-border-insets: 1 1 1 1, 0;
}

.button:disabled, .button:default:disabled {
    -fx-opacity: 0.4;
    -fx-background-color: #000000;
    -fx-text-fill: white;
}

.button:default {
    -fx-background-color: -fx-focus-color;
    -fx-text-fill: #ffffff;
}

.button:default:hover {
    -fx-background-color: derive(-fx-focus-color, 30%);
}

.dialog-pane {
    -fx-background-color: #000000;
}

.dialog-pane > *.button-bar > *.container {
    -fx-background-color: #000000;
}

.dialog-pane > *.label.content {
    -fx-font-size: 14px;
    -fx-font-weight: bold;
    -fx-text-fill: white;
}

.dialog-pane:header *.header-panel {
    -fx-background-color: derive(#000000, 25%);
}

.dialog-pane:header *.header-panel *.label {
    -fx-font-size: 18px;
    -fx-font-style: italic;
    -fx-fill: white;
    -fx-text-fill: white;
}

.scroll-bar {
    -fx-background-color: transparent;
}

.scroll-bar .thumb {
    -fx-background-color: transparent;
    -fx-background-insets: 3;
}

.scroll-bar .increment-button, .scroll-bar .decrement-button {
    -fx-background-color: transparent;
    -fx-padding: 0 0 0 0;
}

.scroll-bar .increment-arrow, .scroll-bar .decrement-arrow {
    -fx-shape: " ";
}

.scroll-bar:vertical .increment-arrow, .scroll-bar:vertical .decrement-arrow {
    -fx-padding: 0;
}

.scroll-bar:horizontal .increment-arrow, .scroll-bar:horizontal .decrement-arrow {
    -fx-padding: 0;
}

#activityPane {

    -fx-border-width: 0;
    -fx-background-radius: 15;
    -fx-padding: 10px;
}

.list-cell:odd #activityPane {
    -fx-background-color: #C7CEEA;

}

.list-cell:even #activityPane {
    -fx-background-color:  #B9D6F3;

}

#activityListView {
    -fx-background-color: transparent;
    -fx-border-width: 0;
    -fx-background-radius: 15;
}

#activityListView .list-cell{
    -fx-background-color: transparent;
    -fx-border-width: 0;
    -fx-background-radius: 15;
}


#pieChart, #barChart {
    -fx-background-radius: 15px;
    -fx-background-color: white;
}

.chart-bar {
    -fx-bar-fill: #32174d;
}

.default-color0.chart-pie { -fx-pie-color: #FF9AA2; }
.default-color2.chart-pie { -fx-pie-color: #FFDAC1; }
.default-color3.chart-pie { -fx-pie-color: #E2F0CB; }
.default-color4.chart-pie { -fx-pie-color: #B5EAD7; }
.default-color5.chart-pie { -fx-pie-color: #C7CEEA; }

#modulePane {
     -fx-border-width: 0;
    -fx-padding: 0;
 }

#commandTypeLabel {
    -fx-font-size: 11px;
    -fx-text-fill: #F70D1A;
}

#commandTextField {
    -fx-background-radius: 15;
    -fx-background-color: white;
    -fx-background-insets: 0;
    -fx-border-color: #383838;
    -fx-border-insets: 0;
    -fx-border-radius: 15;
    -fx-border-width: 1;
    -fx-font-family: "Segoe UI Light";
    -fx-font-size: 13pt;
    -fx-text-fill: black;
}

#filterField, #personListPanel, #personWebpage {
    -fx-effect: innershadow(gaussian, black, 10, 0, 0, 0);
}

#resultDisplay .content {
    -fx-background-color: white;
    -fx-background-radius: 20;
}

#tags {
    -fx-hgap: 7;
    -fx-vgap: 3;
}

#tags .label {
    -fx-text-fill: white;
    -fx-background-color: #3e7b91;
    -fx-padding: 1 3 1 3;
    -fx-border-radius: 2;
    -fx-background-radius: 2;
    -fx-font-size: 11;
}

<<<<<<< HEAD
=======
.calendar_grid {
    -fx-background-color:  black;
    -fx-border-style: dashed;
    -fx-border-width: 1;
    -fx-border-color: gray;
}
>>>>>>> 3e020e8f
<|MERGE_RESOLUTION|>--- conflicted
+++ resolved
@@ -133,7 +133,7 @@
 }
 
 .list-cell {
-    -fx-background-radius: 300;
+    -fx-background-radius: 15;
     -fx-label-padding: 0 0 0 0;
     -fx-graphic-text-gap : 0;
     -fx-padding: 5;
@@ -378,7 +378,6 @@
 }
 
 #activityPane {
-
     -fx-border-width: 0;
     -fx-background-radius: 15;
     -fx-padding: 10px;
@@ -468,12 +467,16 @@
     -fx-font-size: 11;
 }
 
-<<<<<<< HEAD
-=======
-.calendar_grid {
-    -fx-background-color:  black;
-    -fx-border-style: dashed;
-    -fx-border-width: 1;
-    -fx-border-color: gray;
-}
->>>>>>> 3e020e8f
+.calendarGrid .grid-pane {
+    -fx-border-color: green;
+    -fx-border-width: 2px;
+}
+
+.calendarGrid .label {
+    -fx-text-fill: white;
+}
+.grid-pane {
+
+-fx-background-fill: black, white ;
+-fx-background-insets: 0, 0 1 1 0 ;
+}