--- conflicted
+++ resolved
@@ -31,13 +31,6 @@
      */
     ReadOnlyNasaBook getNasaBook();
 
-<<<<<<< HEAD
-    // TODO: Implement {@code getFilteredActivityList} with {@code Index index} as input parameters
-    /** Returns an unmodifiable view of the filtered list of activities */
-    // ObservableList<Activity> getFilteredActivityList();
-
-=======
->>>>>>> 6463b5dc
     /** Returns an unmodifiable view of the filtered list of modules */
     ObservableList<Module> getFilteredModuleList();
 
