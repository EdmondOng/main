package nasa.logic.parser;

import static java.util.Objects.requireNonNull;
import static nasa.commons.core.Messages.MESSAGE_INVALID_COMMAND_FORMAT;
import static nasa.logic.parser.CliSyntax.PREFIX_MODULE;
import static nasa.logic.parser.CliSyntax.PREFIX_MODULE_NAME;

import java.util.List;
import java.util.NoSuchElementException;

import nasa.logic.commands.EditModuleCommand;
import nasa.logic.commands.EditModuleCommand.EditModuleDescriptor;
import nasa.logic.parser.exceptions.ParseException;
import nasa.model.module.ModuleCode;

/**
 * Parses input arguments and creates a new EditModuleCommand object.
 * Valid format: edit m/MODULE CODE [m/MODULE CODE] [n/MODULE NAME]
 * Exactly 1 or 2 module code must be provided.
 * Any number of module name can be provided, only the last module name will be used.
 */
public class EditModuleCommandParser implements Parser<EditModuleCommand> {

<<<<<<< HEAD
    private static final int NUM_ARGS_TO_EDIT_MODULE_CODE = 2;
    // Number of module code args to trigger an edit of module code
=======
    // Number of module code args to trigger an edit of module code
    private static final int NUM_ARGS_TO_EDIT_MODULE_CODE = 2;
>>>>>>> 3416a4c8

    /**
     * Parses the given {@code String} of arguments in the context of the EditModuleCommand
     * and returns an EditCommand object for execution.
     * @throws ParseException if the user input does not conform the expected format
     */
    public EditModuleCommand parse(String args) throws ParseException {
        requireNonNull(args);
        String argsWithWhitespace = addStartWhitespace(args); // helper method to provide empty string as preamble arg
        ArgumentMultimap argMultimap =
                ArgumentTokenizer.tokenize(argsWithWhitespace, PREFIX_MODULE, PREFIX_MODULE_NAME);

        ModuleCode moduleCode;

        try {
            moduleCode = ParserUtil.parseModuleCode(argMultimap.getFirstValue(PREFIX_MODULE).get());
        } catch (NoSuchElementException ne) { // case when no module code is provided
            throw new ParseException(String.format(MESSAGE_INVALID_COMMAND_FORMAT, EditModuleCommand.MESSAGE_USAGE),
                    ne);
        }

        EditModuleDescriptor editModuleDescriptor = new EditModuleDescriptor();

        List<String> allModuleCodeParsed = argMultimap.getAllValues(PREFIX_MODULE);

<<<<<<< HEAD
        if (isModuleCodeEditable(allModuleCodeParsed)) {
            // case when exactly 2 module code is entered, allowing for module code to be edited
=======
        // case when exactly 2 module code is entered, allowing for module code to be edited
        if (isModuleCodeEditable(allModuleCodeParsed)) {
>>>>>>> 3416a4c8
            editModuleDescriptor.setModuleCode(ParserUtil.parseModuleCode(argMultimap.getValue(PREFIX_MODULE).get()));
        }
        if (argMultimap.getValue(PREFIX_MODULE_NAME).isPresent()) {
            editModuleDescriptor.setModuleName(ParserUtil.parseModuleName(
                    argMultimap.getValue(PREFIX_MODULE_NAME).get()));
        }

        if (!editModuleDescriptor.isAnyFieldEdited()) {
            if (isExcessModuleCodeParsed(allModuleCodeParsed)) { // case when more than 2 module code provided
                throw new ParseException((EditModuleCommand.EXCESS_MODULE_CODE));
            }
            throw new ParseException(EditModuleCommand.MESSAGE_NOT_EDITED);
        }

        return new EditModuleCommand(moduleCode, editModuleDescriptor);
    }

    /**
     * Helper method to add a whitespace to the start of args, as ArgumentTokenizer requires a preamble, which
     * the user input format for edit module does not have.
     * @param args Original argument passed to EditModuleCommandParser class to be parsed
     * @return original argument with an additional whitespace at the start
     */
    private String addStartWhitespace(String args) {
        return " " + args;
    }

    /**
     * Checks if two module code prefixes are parsed, which indicates module code will be edited.
     * If non-two '/m', received, returns false
     * @param moduleCodes list containing all {@code moduleCode} parsed
     * @return true if exactly two module codes provided, otherwise false
     */
    private boolean isModuleCodeEditable(List<String> moduleCodes) {
        if (moduleCodes.size() == NUM_ARGS_TO_EDIT_MODULE_CODE) {
            return true;
        }
        return false;
    }

    /**
     * Checks if more than two module code prefixes are parsed, which indicates module code will not be edited.
     * If more than two '/m', received, returns true
     * @param moduleCodes list containing all {@code moduleCode} parsed
     * @return true if more than two module codes provided, otherwise false
     */
    private boolean isExcessModuleCodeParsed(List<String> moduleCodes) {
        if (moduleCodes.size() > NUM_ARGS_TO_EDIT_MODULE_CODE) {
            return true;
        }
        return false;
    }
}<|MERGE_RESOLUTION|>--- conflicted
+++ resolved
@@ -21,13 +21,7 @@
  */
 public class EditModuleCommandParser implements Parser<EditModuleCommand> {
 
-<<<<<<< HEAD
     private static final int NUM_ARGS_TO_EDIT_MODULE_CODE = 2;
-    // Number of module code args to trigger an edit of module code
-=======
-    // Number of module code args to trigger an edit of module code
-    private static final int NUM_ARGS_TO_EDIT_MODULE_CODE = 2;
->>>>>>> 3416a4c8
 
     /**
      * Parses the given {@code String} of arguments in the context of the EditModuleCommand
@@ -53,13 +47,8 @@
 
         List<String> allModuleCodeParsed = argMultimap.getAllValues(PREFIX_MODULE);
 
-<<<<<<< HEAD
-        if (isModuleCodeEditable(allModuleCodeParsed)) {
-            // case when exactly 2 module code is entered, allowing for module code to be edited
-=======
         // case when exactly 2 module code is entered, allowing for module code to be edited
         if (isModuleCodeEditable(allModuleCodeParsed)) {
->>>>>>> 3416a4c8
             editModuleDescriptor.setModuleCode(ParserUtil.parseModuleCode(argMultimap.getValue(PREFIX_MODULE).get()));
         }
         if (argMultimap.getValue(PREFIX_MODULE_NAME).isPresent()) {
