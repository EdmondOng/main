--- conflicted
+++ resolved
@@ -12,26 +12,16 @@
 import nasa.model.module.ModuleCode;
 
 /**
-<<<<<<< HEAD
  * Constructor to delete an event.
-=======
  * Parser for {@code DeleteEventCommand}.
->>>>>>> 3416a4c8
  */
 public class DeleteEventCommandParser implements Parser<DeleteEventCommand> {
 
     /**
-<<<<<<< HEAD
-     * Parse argument and return delete event command.
-     * @param args String
-     * @return DeleteEventCommand
-     * @throws ParseException error
-=======
      * Parses user input argument and returns a {@code DeleteEventCommand}.
      * @param args user input argument
      * @return {@code DeleteEventCommand}
      * @throws ParseException
->>>>>>> 3416a4c8
      */
     public DeleteEventCommand parse(String args) throws ParseException {
         requireNonNull(args);
