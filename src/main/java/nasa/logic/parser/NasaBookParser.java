package nasa.logic.parser;

import static nasa.commons.core.Messages.MESSAGE_INVALID_COMMAND_FORMAT;
import static nasa.commons.core.Messages.MESSAGE_UNKNOWN_COMMAND;

import java.util.regex.Matcher;
import java.util.regex.Pattern;

import nasa.logic.commands.AddModuleCommand;
import nasa.logic.commands.ClearCommand;
import nasa.logic.commands.Command;
import nasa.logic.commands.DeleteActivityCommand;
import nasa.logic.commands.DeleteModuleCommand;
import nasa.logic.commands.ExitCommand;
import nasa.logic.commands.FindCommand;
import nasa.logic.commands.HelpCommand;
import nasa.logic.commands.ListCommand;
import nasa.logic.commands.QuoteCommand;
import nasa.logic.commands.RedoCommand;
import nasa.logic.commands.RepeatCommand;
import nasa.logic.commands.StatisticsCommand;
import nasa.logic.commands.UndoCommand;
import nasa.logic.commands.addcommands.AddDeadlineCommand;
import nasa.logic.commands.addcommands.AddEventCommand;
import nasa.logic.commands.addcommands.AddLessonCommand;
import nasa.logic.parser.addcommandparser.AddDeadlineCommandParser;
import nasa.logic.parser.addcommandparser.AddEventCommandParser;
import nasa.logic.parser.addcommandparser.AddLessonCommandParser;
import nasa.logic.parser.exceptions.ParseException;

/**
 * Parses user input.
 */
public class NasaBookParser {

    /**
     * Used for initial separation of command word and args.
     */
    private static final Pattern BASIC_COMMAND_FORMAT = Pattern.compile("(?<commandWord>\\S+)(?<arguments>.*)");

    /**
     * Parses user input into command for execution.
     *
     * @param userInput full user input string
     * @return the command based on the user input
     * @throws ParseException if the user input does not conform the expected format
     */
    public Command parseCommand(String userInput) throws ParseException {
        final Matcher matcher = BASIC_COMMAND_FORMAT.matcher(userInput.trim());
        if (!matcher.matches()) {
            throw new ParseException(String.format(MESSAGE_INVALID_COMMAND_FORMAT, HelpCommand.MESSAGE_USAGE));
        }

        final String commandWord = matcher.group("commandWord");
        final String arguments = matcher.group("arguments");
        switch (commandWord.toLowerCase()) {

        case AddModuleCommand.COMMAND_WORD:
            return new AddModuleCommandParser().parse(arguments);

        case AddLessonCommand.COMMAND_WORD:
            return new AddLessonCommandParser().parse(arguments);

        case AddEventCommand.COMMAND_WORD:
            return new AddEventCommandParser().parse(arguments);

        case AddDeadlineCommand.COMMAND_WORD:
            return new AddDeadlineCommandParser().parse(arguments);

        case DeleteActivityCommand.COMMAND_WORD:
            return new DeleteActivityCommandParser().parse(arguments);

        case DeleteModuleCommand.COMMAND_WORD:
            return new DeleteModuleCommandParser().parse(arguments);

        case ClearCommand.COMMAND_WORD:
            return new ClearCommand();

        case FindCommand.COMMAND_WORD:
            return new FindCommandParser().parse(arguments);

        case ListCommand.COMMAND_WORD:
            return new ListCommand();

        case ExitCommand.COMMAND_WORD:
            return new ExitCommand();

        case HelpCommand.COMMAND_WORD:
            return new HelpCommand();

        case UndoCommand.COMMAND_WORD:
            return new UndoCommand();

        case RedoCommand.COMMAND_WORD:
            return new RedoCommand();

        case RepeatCommand.COMMAND_WORD:
            return new RepeatActivityCommandParser().parse(arguments);

<<<<<<< HEAD
        case QuoteCommand.COMMAND_WORD:
            return new QuoteCommand();
=======
        case StatisticsCommand.COMMAND_WORD:
            return new StatisticsCommandParser().parse(arguments);


>>>>>>> 9c69b19a

        default:
            throw new ParseException(MESSAGE_UNKNOWN_COMMAND);
        }
    }

}<|MERGE_RESOLUTION|>--- conflicted
+++ resolved
@@ -97,15 +97,11 @@
         case RepeatCommand.COMMAND_WORD:
             return new RepeatActivityCommandParser().parse(arguments);
 
-<<<<<<< HEAD
         case QuoteCommand.COMMAND_WORD:
             return new QuoteCommand();
-=======
+
         case StatisticsCommand.COMMAND_WORD:
             return new StatisticsCommandParser().parse(arguments);
-
-
->>>>>>> 9c69b19a
 
         default:
             throw new ParseException(MESSAGE_UNKNOWN_COMMAND);
