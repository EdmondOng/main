package nasa.logic.parser;

import static nasa.commons.core.Messages.MESSAGE_INVALID_COMMAND_FORMAT;
import static nasa.commons.core.Messages.MESSAGE_UNKNOWN_COMMAND;

import java.util.regex.Matcher;
import java.util.regex.Pattern;

import nasa.logic.commands.AddModuleCommand;
import nasa.logic.commands.ClearCommand;
import nasa.logic.commands.Command;
import nasa.logic.commands.DeleteActivityCommand;
import nasa.logic.commands.DeleteModuleCommand;
import nasa.logic.commands.ExitCommand;
import nasa.logic.commands.FindCommand;
import nasa.logic.commands.HelpCommand;
import nasa.logic.commands.ListCommand;
import nasa.logic.commands.QuoteCommand;
import nasa.logic.commands.RedoCommand;
import nasa.logic.commands.RepeatCommand;
import nasa.logic.commands.SortCommand;
import nasa.logic.commands.StatisticsCommand;
import nasa.logic.commands.UndoCommand;
import nasa.logic.commands.addcommands.AddDeadlineCommand;
import nasa.logic.commands.addcommands.AddEventCommand;
import nasa.logic.commands.addcommands.AddLessonCommand;
import nasa.logic.parser.addcommandparser.AddDeadlineCommandParser;
import nasa.logic.parser.addcommandparser.AddEventCommandParser;
import nasa.logic.parser.addcommandparser.AddLessonCommandParser;
import nasa.logic.parser.exceptions.ParseException;

/**
 * Parses user input.
 */
public class NasaBookParser {

    /**
     * Used for initial separation of command word and args.
     */
    private static final Pattern BASIC_COMMAND_FORMAT = Pattern.compile("(?<commandWord>\\S+)(?<arguments>.*)");

    /**
     * Parses user input into command for execution.
     *
     * @param userInput full user input string
     * @return the command based on the user input
     * @throws ParseException if the user input does not conform the expected format
     */
    public Command parseCommand(String userInput) throws ParseException {
        final Matcher matcher = BASIC_COMMAND_FORMAT.matcher(userInput.trim());
        if (!matcher.matches()) {
            throw new ParseException(String.format(MESSAGE_INVALID_COMMAND_FORMAT, HelpCommand.MESSAGE_USAGE));
        }

        final String commandWord = matcher.group("commandWord");
        final String arguments = matcher.group("arguments");

        switch (commandWord.toLowerCase()) {

        case AddModuleCommand.COMMAND_WORD:
            return new AddModuleCommandParser().parse(arguments);

        case AddLessonCommand.COMMAND_WORD:
            return new AddLessonCommandParser().parse(arguments);

        case AddEventCommand.COMMAND_WORD:
            return new AddEventCommandParser().parse(arguments);

        case AddDeadlineCommand.COMMAND_WORD:
            return new AddDeadlineCommandParser().parse(arguments);

        case DeleteActivityCommand.COMMAND_WORD:
            return new DeleteActivityCommandParser().parse(arguments);

        case DeleteModuleCommand.COMMAND_WORD:
            return new DeleteModuleCommandParser().parse(arguments);

        case ClearCommand.COMMAND_WORD:
            return new ClearCommand();

        case FindCommand.COMMAND_WORD:
            return new FindCommandParser().parse(arguments);

        case ListCommand.COMMAND_WORD:
            return new ListCommand();

        case ExitCommand.COMMAND_WORD:
            return new ExitCommand();

        case HelpCommand.COMMAND_WORD:
            return new HelpCommand();

        case UndoCommand.COMMAND_WORD:
            return new UndoCommand();

        case RedoCommand.COMMAND_WORD:
            return new RedoCommand();

        case RepeatCommand.COMMAND_WORD:
            return new RepeatActivityCommandParser().parse(arguments);

<<<<<<< HEAD
        case QuoteCommand.COMMAND_WORD:
            return new QuoteCommand();
=======
        case SortCommand.COMMAND_WORD:
            return new SortCommandParser().parse(arguments);
>>>>>>> 0199208a

        case StatisticsCommand.COMMAND_WORD:
            return new StatisticsCommandParser().parse(arguments);

        default:
            throw new ParseException(MESSAGE_UNKNOWN_COMMAND);
        }
    }

}<|MERGE_RESOLUTION|>--- conflicted
+++ resolved
@@ -99,13 +99,11 @@
         case RepeatCommand.COMMAND_WORD:
             return new RepeatActivityCommandParser().parse(arguments);
 
-<<<<<<< HEAD
         case QuoteCommand.COMMAND_WORD:
             return new QuoteCommand();
-=======
+            
         case SortCommand.COMMAND_WORD:
             return new SortCommandParser().parse(arguments);
->>>>>>> 0199208a
 
         case StatisticsCommand.COMMAND_WORD:
             return new StatisticsCommandParser().parse(arguments);
