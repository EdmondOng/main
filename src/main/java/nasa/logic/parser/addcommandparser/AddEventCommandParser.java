--- conflicted
+++ resolved
@@ -43,17 +43,10 @@
             throw new ParseException(String.format(MESSAGE_INVALID_COMMAND_FORMAT, AddEventCommand.MESSAGE_USAGE));
         }
 
-        Date date = ParserUtil.parseDate(argMultimap.getValue(PREFIX_DATE).get());
         Name activityName = ParserUtil.parseActivityName(argMultimap.getValue(PREFIX_ACTIVITY_NAME).get());
         ModuleCode moduleCode = ParserUtil.parseModuleCode(argMultimap.getValue(PREFIX_MODULE).get());
-<<<<<<< HEAD
-=======
-        Note note = ParserUtil.parseNote(argMultimap.getValue(PREFIX_NOTE).get());
         Date startDate = ParserUtil.parseDate(argMultimap.getValue(PREFIX_START_DATE).get());
         Date endDate = ParserUtil.parseDate(argMultimap.getValue(PREFIX_END_DATE).get());
-
-        Event event = new Event(activityName, note, startDate, endDate);
->>>>>>> ffc9fbc1
 
         // optional fields - must see if it exist, else create null
         Note note;
@@ -70,7 +63,11 @@
             priority = null;
         }
 
+        /*
         Event event = new Event(activityName, date, note, Status.ONGOING, priority);
         return new AddEventCommand(event, moduleCode);
+        TODO create updated event class
+         */
+        return null;
     }
 }