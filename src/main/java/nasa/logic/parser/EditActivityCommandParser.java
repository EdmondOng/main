package nasa.logic.parser;

import static java.util.Objects.requireNonNull;
import static nasa.commons.core.Messages.MESSAGE_INVALID_COMMAND_FORMAT;
import static nasa.logic.parser.CliSyntax.*;

import nasa.commons.core.index.Index;
import nasa.logic.commands.EditActivityCommand;
import nasa.logic.parser.exceptions.ParseException;
import nasa.model.module.Module;

/**
<<<<<<< HEAD
 * Parses input arguments and creates a new EditActivityCommand object
 */
public class EditActivityCommandParser implements Parser<EditActivityCommand> {

    /**
     * Parses the given {@code String} of arguments in the context of the EditActivityCommand
     * and returns an EditCommand object for execution.
     * @throws ParseException if the user input does not conform the expected format
     */
    //TODO add implementation
=======
 * Parses input arguments and creates an EditActivityCommand object.
 */
public class EditActivityCommandParser {

    /**
     * Parses the given {@code String} of arguments in the context of the EditActivityCommand
     * and returns an AddCommand object for execution.
     * @throws ParseException if the user input does not conform the expected format
     */
>>>>>>> e3ee9dd1
    public EditActivityCommand parse(String args) throws ParseException {
        requireNonNull(args);
        ArgumentMultimap argMultimap =
                ArgumentTokenizer.tokenize(args, PREFIX_MODULE, PREFIX_DATE, PREFIX_NOTE, PREFIX_PRIORITY, PREFIX_ACTIVITY_NAME);

        Index index;
        try {
            // TODO: de-conflict input format for edit command before changing how its parsed
             index = ParserUtil.parseIndex(argMultimap.getPreamble());
        } catch (ParseException pe) {
            throw new ParseException(String.format(MESSAGE_INVALID_COMMAND_FORMAT, EditActivityCommand.MESSAGE_USAGE),
                    pe);
        }

        EditActivityCommand.EditActivityDescriptor editActivityDescriptor = new EditActivityCommand.EditActivityDescriptor();
        if (argMultimap.getValue(PREFIX_DATE).isPresent()) {
            editActivityDescriptor.setDate(ParserUtil.parseDate(argMultimap.getValue(PREFIX_DATE).get()));
        }
        if (argMultimap.getValue(PREFIX_ACTIVITY_NAME).isPresent()) {
            editActivityDescriptor.setName(ParserUtil.parseActivityName(argMultimap.getValue(PREFIX_ACTIVITY_NAME).get()));
        }
        if (argMultimap.getValue(PREFIX_NOTE).isPresent()) {
            editActivityDescriptor.setNote(ParserUtil.parseNote(argMultimap.getValue(PREFIX_NOTE).get()));
        }
        if (argMultimap.getValue(PREFIX_PRIORITY).isPresent()) {
            editActivityDescriptor.setPriority(ParserUtil.parsePriority(argMultimap.getValue(PREFIX_PRIORITY).get()));
        }

        if (!editActivityDescriptor.isAnyFieldEdited()) {
            throw new ParseException(EditActivityCommand.MESSAGE_NOT_EDITED);
        }

        // TODO: get module by moduleCode
        Module module = new Module(
                ParserUtil.parseModuleCode(argMultimap.getValue(PREFIX_MODULE).get()),
                    ParserUtil.parseModuleName(argMultimap.getValue(PREFIX_MODULE_NAME).get()));
        // stub
        // Module module = ParserUtil.parseModule(argMultimap.getValue(PREFIX_MODULE).get()); // stub
        return new EditActivityCommand(index, module, editActivityDescriptor); // stub
    }
}<|MERGE_RESOLUTION|>--- conflicted
+++ resolved
@@ -10,7 +10,6 @@
 import nasa.model.module.Module;
 
 /**
-<<<<<<< HEAD
  * Parses input arguments and creates a new EditActivityCommand object
  */
 public class EditActivityCommandParser implements Parser<EditActivityCommand> {
@@ -20,18 +19,6 @@
      * and returns an EditCommand object for execution.
      * @throws ParseException if the user input does not conform the expected format
      */
-    //TODO add implementation
-=======
- * Parses input arguments and creates an EditActivityCommand object.
- */
-public class EditActivityCommandParser {
-
-    /**
-     * Parses the given {@code String} of arguments in the context of the EditActivityCommand
-     * and returns an AddCommand object for execution.
-     * @throws ParseException if the user input does not conform the expected format
-     */
->>>>>>> e3ee9dd1
     public EditActivityCommand parse(String args) throws ParseException {
         requireNonNull(args);
         ArgumentMultimap argMultimap =
