--- conflicted
+++ resolved
@@ -30,12 +30,7 @@
         requireNonNull(args);
         ArgumentMultimap argMultimap =
                 ArgumentTokenizer.tokenize(args, PREFIX_MODULE, PREFIX_START_DATE, PREFIX_END_DATE, PREFIX_NOTE,
-<<<<<<< HEAD
-                        PREFIX_PRIORITY,
-                        PREFIX_ACTIVITY_NAME);
-=======
                         PREFIX_PRIORITY, PREFIX_ACTIVITY_NAME);
->>>>>>> 3416a4c8
 
         Index index;
         ModuleCode moduleCode;
