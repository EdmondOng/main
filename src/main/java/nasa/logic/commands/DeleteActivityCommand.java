--- conflicted
+++ resolved
@@ -1,6 +1,7 @@
 package nasa.logic.commands;
 
 import static java.util.Objects.requireNonNull;
+import static nasa.logic.commands.addcommands.AddCommand.MESSAGE_MODULE_NOT_FOUND;
 import static nasa.logic.parser.CliSyntax.PREFIX_MODULE;
 
 import nasa.commons.core.index.Index;
@@ -23,11 +24,8 @@
     public static final String MESSAGE_DELETE_ACTIVITY_SUCCESS = " are deleted successfully!";
 
     public static final String MESSAGE_FAILURE = "Activity indicated does not exist!";
-<<<<<<< HEAD
-=======
 
     public static final String MESSAGE_MODULE_NOT_FOUND = "Module does not exist!";
->>>>>>> 5b18c048
 
     private final Index index;
     private final ModuleCode moduleCode;
