package nasa.logic.commands;

import static java.util.Objects.requireNonNull;
import static nasa.logic.parser.CliSyntax.PREFIX_MODULE;

import nasa.commons.core.index.Index;
import nasa.logic.commands.exceptions.CommandException;
import nasa.model.Model;
import nasa.model.module.ModuleCode;

/**
<<<<<<< HEAD
 * Deletes a activity identified using it's displayed index from the module list.
=======
 * Deletes an activity identified using it's index from a module list.
>>>>>>> 260c5ee0
 */
public class DeleteActivityCommand extends Command {

    public static final String COMMAND_WORD = "delete";

    public static final String MESSAGE_USAGE = COMMAND_WORD
            + ": Deletes the activities identified by the index numbers used in the displayed activity list.\n"
            + "Parameters: " + PREFIX_MODULE + "MODULE CODE INDEX (must be a positive integer)\n"
            + "Example: " + COMMAND_WORD + " " + PREFIX_MODULE + "CS3233" + " 1 2 3";

    public static final String MESSAGE_DELETE_ACTIVITY_SUCCESS = " are deleted successfully!";

    public static final String MESSAGE_FAILURE = "Activity indicated does not exist!";

    private final Index index;
    private final ModuleCode moduleCode;

    /**
     * Creates a DeleteActivityCommand to delete the activity at
     * {@code index} from the specified {@code moduleCode} list.
     * @param index index of the activity to be deleted
     * @param moduleCode module of the activity that it is associated with
     */
    public DeleteActivityCommand(Index index, ModuleCode moduleCode) {
        requireNonNull(index);
        this.index = index;
        this.moduleCode = moduleCode;
    }

    @Override
    public CommandResult execute(Model model) throws CommandException {
        requireNonNull(model);
        try {
            model.removeActivityByIndex(moduleCode, index);
            return new CommandResult(index.toString() + MESSAGE_DELETE_ACTIVITY_SUCCESS);
        } catch (Exception e) {
            throw new CommandException(MESSAGE_FAILURE);
        }
    }

    @Override
    public boolean equals(Object other) {
        return other == this // short circuit if same object
                || (other instanceof DeleteActivityCommand // instanceof handles nulls
                && index.equals(((DeleteActivityCommand) other).index));
    }
}<|MERGE_RESOLUTION|>--- conflicted
+++ resolved
@@ -9,11 +9,7 @@
 import nasa.model.module.ModuleCode;
 
 /**
-<<<<<<< HEAD
  * Deletes a activity identified using it's displayed index from the module list.
-=======
- * Deletes an activity identified using it's index from a module list.
->>>>>>> 260c5ee0
  */
 public class DeleteActivityCommand extends Command {
 
