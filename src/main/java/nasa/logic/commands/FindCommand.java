package nasa.logic.commands;

import static java.util.Objects.requireNonNull;
import static nasa.commons.core.Messages.MESSAGE_ACTIVITY_LISTED_OVERVIEW;

import java.util.function.Predicate;

import javafx.collections.ObservableList;

import nasa.logic.commands.exceptions.CommandException;
import nasa.model.Model;
import nasa.model.module.Module;

/**
 * Finds and lists all activities in NASA whose name contains any of the argument keywords.
 * Represents the command for finding specific activities.
 * Keyword matching is case insensitive.
 */
public class FindCommand extends Command {

    public static final String COMMAND_WORD = "find";

    public static final String MESSAGE_USAGE = COMMAND_WORD + ": Finds all activities whose names contain any of "
            + "the specified keywords (case-insensitive) and displays them as a list with index numbers.\n"
            + "Parameters: KEYWORD [MORE_KEYWORDS]...\n"
            + "Example: " + COMMAND_WORD + " assignment lab tutorial";

    private final Predicate predicate;

    public FindCommand() {
        this.predicate = null;
    }

    public FindCommand(Predicate predicate) {
        this.predicate = predicate;
    }

    @Override
    public CommandResult execute(Model model) throws CommandException {
        requireNonNull(model);
<<<<<<< HEAD
        // TODO add the necessary implementation once model is done
        if (predicate instanceof NameContainsKeywordsPredicate) {
            model.updateFilteredModuleList(predicate);
            model.updateHistory("find " + model.currentUiLocation());
            return new CommandResult("Module listed.");
        } else if (predicate instanceof ActivityContainsKeyWordsPredicate) {
            model.updateFilteredActivityList(predicate);
            model.updateHistory("find " + model.currentUiLocation());
            return new CommandResult(String.format(MESSAGE_ACTIVITY_LISTED_OVERVIEW,
                    getNumberOfFilteredActivities(model.getFilteredModuleList())));
        } else {
            model.updateFilteredActivityList(PREDICATE_SHOW_ALL_ACTIVITIES);
            model.updateFilteredModuleList(PREDICATE_SHOW_ALL_MODULES);
            return new CommandResult(MESSAGE_REFRESH);
        }
=======
        model.updateFilteredActivityList(predicate);
        return new CommandResult(String.format(MESSAGE_ACTIVITY_LISTED_OVERVIEW,
            getNumberOfFilteredActivities(model.getFilteredModuleList())));
>>>>>>> 3416a4c8
    }

    private int getNumberOfFilteredActivities(ObservableList<Module> moduleList) {
        int numberOfActivities = 0;
        for (Module module : moduleList) {
            numberOfActivities += module.getFilteredDeadlineList().size();
            numberOfActivities += module.getFilteredEventList().size();
        }
        return numberOfActivities;
    }

    @Override
    public boolean equals(Object other) {
        return other == this // short circuit if same object
            || (other instanceof FindCommand // instanceof handles nulls
            && predicate.equals(((FindCommand) other).predicate)); // state check
    }

}<|MERGE_RESOLUTION|>--- conflicted
+++ resolved
@@ -2,6 +2,8 @@
 
 import static java.util.Objects.requireNonNull;
 import static nasa.commons.core.Messages.MESSAGE_ACTIVITY_LISTED_OVERVIEW;
+import static nasa.model.Model.PREDICATE_SHOW_ALL_ACTIVITIES;
+import static nasa.model.Model.PREDICATE_SHOW_ALL_MODULES;
 
 import java.util.function.Predicate;
 
@@ -9,7 +11,9 @@
 
 import nasa.logic.commands.exceptions.CommandException;
 import nasa.model.Model;
+import nasa.model.activity.ActivityContainsKeyWordsPredicate;
 import nasa.model.module.Module;
+import nasa.model.module.NameContainsKeywordsPredicate;
 
 /**
  * Finds and lists all activities in NASA whose name contains any of the argument keywords.
@@ -25,6 +29,8 @@
             + "Parameters: KEYWORD [MORE_KEYWORDS]...\n"
             + "Example: " + COMMAND_WORD + " assignment lab tutorial";
 
+    public static final String MESSAGE_REFRESH = "Screen has been refreshed.";
+
     private final Predicate predicate;
 
     public FindCommand() {
@@ -38,7 +44,6 @@
     @Override
     public CommandResult execute(Model model) throws CommandException {
         requireNonNull(model);
-<<<<<<< HEAD
         // TODO add the necessary implementation once model is done
         if (predicate instanceof NameContainsKeywordsPredicate) {
             model.updateFilteredModuleList(predicate);
@@ -54,11 +59,9 @@
             model.updateFilteredModuleList(PREDICATE_SHOW_ALL_MODULES);
             return new CommandResult(MESSAGE_REFRESH);
         }
-=======
-        model.updateFilteredActivityList(predicate);
-        return new CommandResult(String.format(MESSAGE_ACTIVITY_LISTED_OVERVIEW,
-            getNumberOfFilteredActivities(model.getFilteredModuleList())));
->>>>>>> 3416a4c8
+//        model.updateFilteredActivityList(predicate);
+//        return new CommandResult(String.format(MESSAGE_ACTIVITY_LISTED_OVERVIEW,
+//            getNumberOfFilteredActivities(model.getFilteredModuleList())));
     }
 
     private int getNumberOfFilteredActivities(ObservableList<Module> moduleList) {
