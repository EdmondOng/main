package nasa.logic.commands;

import static java.util.Objects.requireNonNull;
import static nasa.commons.core.Messages.MESSAGE_ACTIVITY_LISTED_OVERVIEW;

import javafx.collections.ObservableList;

import nasa.commons.core.Messages;
import nasa.logic.commands.exceptions.CommandException;

import nasa.model.Model;
import nasa.model.activity.ActivityContainsKeyWordsPredicate;
import nasa.model.module.Module;

/**
 * Finds and lists all activities in NASA whose name contains any of the argument keywords.
<<<<<<< HEAD
=======
 * Represents the command for finding specific activities.
>>>>>>> 260c5ee0
 * Keyword matching is case insensitive.
 */
public class FindCommand extends Command {

    public static final String COMMAND_WORD = "find";

    public static final String MESSAGE_USAGE = COMMAND_WORD + ": Finds all activities whose names contain any of "
            + "the specified keywords (case-insensitive) and displays them as a list with index numbers.\n"
            + "Parameters: KEYWORD [MORE_KEYWORDS]...\n"
            + "Example: " + COMMAND_WORD + " assignment lab tutorial";

<<<<<<< HEAD
    /*
        private final NameContainsKeywordsPredicate predicate;

    public FindCommand(NameContainsKeywordsPredicate predicate) {
        this.predicate = predicate;
    }
     */
=======
    private final ActivityContainsKeyWordsPredicate predicate;

    public FindCommand(ActivityContainsKeyWordsPredicate predicate) {
        this.predicate = predicate;
    }
>>>>>>> 260c5ee0

    @Override
    public CommandResult execute(Model model) throws CommandException {
        requireNonNull(model);
        //model.updateFilteredPersonList(predicate);
        // TODO add the necessary implementation once model is done
        model.updateFilteredActivityList(predicate);
        return new CommandResult(String.format(MESSAGE_ACTIVITY_LISTED_OVERVIEW,
            getNumberOfFilteredActivities(model.getFilteredModuleList())));
    }

<<<<<<< HEAD
    //new CommandResult(
    //                String.format(Messages.MESSAGE_PERSONS_LISTED_OVERVIEW, model.getFilteredPersonList().size()));

    /*
    @Override
    public boolean equals(Object other) {
        return other == this // short circuit if same object
                || (other instanceof FindCommand // instanceof handles nulls
                && predicate.equals(((FindCommand) other).predicate)); // state check
    }
     */
=======
    private int getNumberOfFilteredActivities(ObservableList<Module> moduleList) {
        int numberOfActivities = 0;
        for (Module module : moduleList) {
            numberOfActivities += module.getFilteredActivityList().size();
        }
        return numberOfActivities;
    }

    @Override
    public boolean equals(Object other) {
        return other == this // short circuit if same object
            || (other instanceof FindCommand // instanceof handles nulls
            && predicate.equals(((FindCommand) other).predicate)); // state check
    }

>>>>>>> 260c5ee0
}<|MERGE_RESOLUTION|>--- conflicted
+++ resolved
@@ -5,7 +5,6 @@
 
 import javafx.collections.ObservableList;
 
-import nasa.commons.core.Messages;
 import nasa.logic.commands.exceptions.CommandException;
 
 import nasa.model.Model;
@@ -14,10 +13,7 @@
 
 /**
  * Finds and lists all activities in NASA whose name contains any of the argument keywords.
-<<<<<<< HEAD
-=======
  * Represents the command for finding specific activities.
->>>>>>> 260c5ee0
  * Keyword matching is case insensitive.
  */
 public class FindCommand extends Command {
@@ -29,45 +25,21 @@
             + "Parameters: KEYWORD [MORE_KEYWORDS]...\n"
             + "Example: " + COMMAND_WORD + " assignment lab tutorial";
 
-<<<<<<< HEAD
-    /*
-        private final NameContainsKeywordsPredicate predicate;
-
-    public FindCommand(NameContainsKeywordsPredicate predicate) {
-        this.predicate = predicate;
-    }
-     */
-=======
     private final ActivityContainsKeyWordsPredicate predicate;
 
     public FindCommand(ActivityContainsKeyWordsPredicate predicate) {
         this.predicate = predicate;
     }
->>>>>>> 260c5ee0
 
     @Override
     public CommandResult execute(Model model) throws CommandException {
         requireNonNull(model);
-        //model.updateFilteredPersonList(predicate);
         // TODO add the necessary implementation once model is done
         model.updateFilteredActivityList(predicate);
         return new CommandResult(String.format(MESSAGE_ACTIVITY_LISTED_OVERVIEW,
             getNumberOfFilteredActivities(model.getFilteredModuleList())));
     }
 
-<<<<<<< HEAD
-    //new CommandResult(
-    //                String.format(Messages.MESSAGE_PERSONS_LISTED_OVERVIEW, model.getFilteredPersonList().size()));
-
-    /*
-    @Override
-    public boolean equals(Object other) {
-        return other == this // short circuit if same object
-                || (other instanceof FindCommand // instanceof handles nulls
-                && predicate.equals(((FindCommand) other).predicate)); // state check
-    }
-     */
-=======
     private int getNumberOfFilteredActivities(ObservableList<Module> moduleList) {
         int numberOfActivities = 0;
         for (Module module : moduleList) {
@@ -83,5 +55,4 @@
             && predicate.equals(((FindCommand) other).predicate)); // state check
     }
 
->>>>>>> 260c5ee0
 }