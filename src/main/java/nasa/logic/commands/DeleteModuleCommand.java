--- conflicted
+++ resolved
@@ -7,14 +7,10 @@
 import nasa.model.Model;
 import nasa.model.module.Module;
 
-<<<<<<< HEAD
 /**
  * Deletes a module from the NASA book.
  */
-=======
-import java.util.ArrayList;
 
->>>>>>> ffc9fbc1
 public class DeleteModuleCommand extends Command {
 
     public static final String COMMAND_WORD = "Mdelete";
