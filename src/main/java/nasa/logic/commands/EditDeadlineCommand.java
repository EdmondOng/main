--- conflicted
+++ resolved
@@ -113,20 +113,12 @@
         requireNonNull(deadlineToEdit);
 
         Name updatedName = editDeadlineDescriptor.getName().orElse(deadlineToEdit.getName());
-<<<<<<< HEAD
-        Date updatedDateCreated = editDeadlineDescriptor.getDateCreated().orElse(deadlineToEdit.getDateCreated());
-        // by default date created cannot be edited, and will take previous value
-        Note updatedNote = editDeadlineDescriptor.getNote().orElse(deadlineToEdit.getNote());
-        Priority updatedPriority = editDeadlineDescriptor.getPriority().orElse(deadlineToEdit.getPriority());
-        Date updatedDueDate = editDeadlineDescriptor.getDueDate().orElse(deadlineToEdit.getDueDate());
-=======
         // by default date created cannot be edited, and will take previous value
         Date updatedDateCreated = editDeadlineDescriptor.getDateCreated().orElse(deadlineToEdit.getDateCreated());
         Note updatedNote = editDeadlineDescriptor.getNote().orElse(deadlineToEdit.getNote());
         Priority updatedPriority = editDeadlineDescriptor.getPriority().orElse(deadlineToEdit.getPriority());
         Date updatedDueDate = editDeadlineDescriptor.getDueDate().orElse(deadlineToEdit.getDueDate());
 
->>>>>>> 3416a4c8
         return new Deadline(updatedName, updatedDateCreated, updatedNote, updatedPriority, updatedDueDate);
 
     }
@@ -226,17 +218,11 @@
             // state check
             EditDeadlineCommand.EditDeadlineDescriptor e = (EditDeadlineCommand.EditDeadlineDescriptor) other;
 
-<<<<<<< HEAD
-            return getName().equals(e.getName()) && getDateCreated().equals(e.getDateCreated()) && getNote()
-                    .equals(e.getNote())
-                    && getPriority().equals(e.getPriority()) && getDueDate().equals(e.getDueDate());
-=======
             return getName().equals(e.getName())
                     && getDateCreated().equals(e.getDateCreated())
                     && getNote().equals(e.getNote())
                     && getPriority().equals(e.getPriority())
                     && getDueDate().equals(e.getDueDate());
->>>>>>> 3416a4c8
         }
     }
 }