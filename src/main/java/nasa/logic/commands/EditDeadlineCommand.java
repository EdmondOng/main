package nasa.logic.commands;

import static java.util.Objects.requireNonNull;
import static nasa.commons.util.CollectionUtil.requireAllNonNull;
import static nasa.logic.parser.CliSyntax.PREFIX_ACTIVITY_NAME;
import static nasa.logic.parser.CliSyntax.PREFIX_DATE;
import static nasa.logic.parser.CliSyntax.PREFIX_MODULE;
import static nasa.logic.parser.CliSyntax.PREFIX_NOTE;
import static nasa.logic.parser.CliSyntax.PREFIX_PRIORITY;
import static nasa.model.Model.PREDICATE_SHOW_ALL_ACTIVITIES;
import static nasa.model.Model.PREDICATE_SHOW_ALL_MODULES;

import java.util.List;
import java.util.Optional;

import nasa.commons.core.Messages;
import nasa.commons.core.index.Index;
import nasa.commons.util.CollectionUtil;
import nasa.logic.commands.exceptions.CommandException;
import nasa.model.Model;
import nasa.model.activity.Date;
import nasa.model.activity.Deadline;
import nasa.model.activity.Name;
import nasa.model.activity.Note;
import nasa.model.activity.Priority;
import nasa.model.module.ModuleCode;

/* @@author don-tay */
/**
 * Edits a specific deadline in the moduleCode's list.
 */
public class EditDeadlineCommand extends Command {

    public static final String COMMAND_WORD = "edit-d";

    public static final String MESSAGE_USAGE = COMMAND_WORD + ": Edits the details of the deadline identified "
            + "by the index number used in the displayed moduleCode's deadline list. "
            + "Existing values will be overwritten by the input values.\n"
            + "Parameters: "
            + "INDEX (must be a positive integer) "
            + PREFIX_MODULE + "MODULE CODE "
            + "[" + PREFIX_DATE + "DUE DATE] "
            + "[" + PREFIX_ACTIVITY_NAME + "ACTIVITY NAME] "
            + "[" + PREFIX_PRIORITY + "PRIORITY] "
            + "[" + PREFIX_NOTE + "NOTE]\n"
            + "Example: " + COMMAND_WORD + " "
            + "1 "
            + PREFIX_MODULE + "CS2030 "
            + PREFIX_DATE + "2020-03-20 "
            + PREFIX_ACTIVITY_NAME + "Assignment 2.3";

    public static final String MESSAGE_EDIT_DEADLINE_SUCCESS = "Edited Deadline successfully.";
    public static final String MESSAGE_NOT_EDITED = "At least one field to edit must be provided.";
    public static final String MESSAGE_MODULE_DOES_NOT_EXIST = "This module does not exist.";
    public static final String MESSAGE_NO_NEW_EDIT = "No new field is being edited.";
    public static final String MESSAGE_NO_PAST_DEADLINE = "Cannot edit deadline to a date that has passed.";

    private final Index index;
    private final ModuleCode moduleCode;
    private final EditDeadlineCommand.EditDeadlineDescriptor editDeadlineDescriptor;

    /**
     * Creates an EditDeadlineCommand to edit a deadline
     * with the specified {@code index} from the specified {@code moduleCode} list.
     * @param index index of the deadline item as specified in the corresponding module
     * @param moduleCode module code which the deadline item is found in
     * @param editDeadlineDescriptor
     */
    public EditDeadlineCommand(Index index, ModuleCode moduleCode, EditDeadlineDescriptor editDeadlineDescriptor) {
        requireAllNonNull(index, moduleCode, editDeadlineDescriptor);
        this.index = index;
        this.moduleCode = moduleCode;
        this.editDeadlineDescriptor = new EditDeadlineDescriptor(editDeadlineDescriptor);
    }

    @Override
    public CommandResult execute(Model model) throws CommandException {
        requireNonNull(model);

        if (!model.hasModule(moduleCode)) { // throw exception if module code is not found in nasa book
            throw new nasa.logic.commands.exceptions.CommandException(MESSAGE_MODULE_DOES_NOT_EXIST);
        }

        List<Deadline> lastShownList = model.getFilteredDeadlineList(moduleCode);

        if (index.getZeroBased() >= lastShownList.size()) {
            throw new CommandException(Messages.MESSAGE_INVALID_ACTIVITY_DISPLAYED_INDEX);
        }

        Deadline deadlineToEdit = lastShownList.get(index.getZeroBased());

        requireNonNull(deadlineToEdit);

        Deadline editedDeadline = createEditedDeadline(deadlineToEdit, editDeadlineDescriptor);

        if (!editedDeadline.isValidDeadline(editedDeadline.getDueDate())) {
            throw new nasa.logic.commands.exceptions.CommandException(MESSAGE_NO_PAST_DEADLINE);
        }

        // case when edit made to deadline is exactly the same
        if (deadlineToEdit.isSameDeadline(editedDeadline)) {
            throw new nasa.logic.commands.exceptions.CommandException(MESSAGE_NO_NEW_EDIT);
        }

        model.setDeadline(moduleCode, deadlineToEdit, editedDeadline);

        model.updateFilteredModuleList(PREDICATE_SHOW_ALL_MODULES);
        model.updateFilteredActivityList(PREDICATE_SHOW_ALL_ACTIVITIES);

        return new CommandResult(String.format(MESSAGE_EDIT_DEADLINE_SUCCESS, editedDeadline));
    }

    /**
     * Creates and returns an {@code Deadline} with the details of {@code deadlineToEdit}
     * edited with {@code editModuleDescriptor}.
     */
    private static Deadline createEditedDeadline(Deadline deadlineToEdit,
                                                 EditDeadlineDescriptor editDeadlineDescriptor) {
        requireNonNull(deadlineToEdit);
        Name updatedName = editDeadlineDescriptor.getName().orElse(deadlineToEdit.getName());
        // by default date created cannot be edited, and will take previous value
        Date updatedDateCreated = editDeadlineDescriptor.getDateCreated().orElse(deadlineToEdit.getDateCreated());
        Note updatedNote = editDeadlineDescriptor.getNote().orElse(deadlineToEdit.getNote());
        Priority updatedPriority = editDeadlineDescriptor.getPriority().orElse(deadlineToEdit.getPriority());
        Date updatedDueDate = editDeadlineDescriptor.getDueDate().orElse(deadlineToEdit.getDueDate());
<<<<<<< HEAD

        return new Deadline(updatedName, updatedDateCreated, updatedNote, updatedPriority, updatedDueDate, true);
=======
        return new Deadline(updatedName, updatedDateCreated, updatedNote, updatedPriority, updatedDueDate);
>>>>>>> 7d069733

    }

    @Override
    public boolean equals(Object other) {
        return other == this // short circuit if same object
                || (other instanceof EditDeadlineCommand // instanceof handles nulls
                && index.equals(((EditDeadlineCommand) other).index)
                && moduleCode.equals(((EditDeadlineCommand) other).moduleCode)
                && editDeadlineDescriptor.equals(((EditDeadlineCommand) other).editDeadlineDescriptor));
    }

    /**
     * Stores the details to edit the deadline with. Each non-empty field value will replace the
     * corresponding field value of the moduleCode.
     */
    public static class EditDeadlineDescriptor {
        private Name name;
        private Date dateCreated;
        private Note note;
        private Priority priority;
        private Date dueDate;

        public EditDeadlineDescriptor() {}

        /**
         * Copy constructor.
         */
        public EditDeadlineDescriptor(EditDeadlineCommand.EditDeadlineDescriptor toCopy) {
            setName(toCopy.name);
            setDateCreated(toCopy.dateCreated);
            setNote(toCopy.note);
            setPriority(toCopy.priority);
            setDueDate(toCopy.dueDate);
        }

        /**
         * Returns true if at least one field is edited.
         */
        public boolean isAnyFieldEdited() {
            return CollectionUtil.isAnyNonNull(name, dateCreated, note, priority, dueDate);
        }

        public void setName(Name name) {
            this.name = name;
        }

        public Optional<Name> getName() {
            return Optional.ofNullable(name);
        }

        public void setDateCreated(Date dateCreated) {
            this.dateCreated = dateCreated;
        }

        public Optional<Date> getDateCreated() {
            return Optional.ofNullable(dateCreated);
        }

        public void setDueDate(Date dueDate) {
            this.dueDate = dueDate;
        }

        public Optional<Date> getDueDate() {
            return Optional.ofNullable(dueDate);
        }

        public void setNote(Note note) {
            this.note = note;
        }

        public Optional<Note> getNote() {
            return Optional.ofNullable(note);
        }

        public void setPriority(Priority priority) {
            this.priority = priority;
        }

        public Optional<Priority> getPriority() {
            return Optional.ofNullable(priority);
        }

        @Override
        public boolean equals(Object other) {
            // short circuit if same object
            if (other == this) {
                return true;
            }

            // instanceof handles nulls
            if (!(other instanceof EditDeadlineCommand.EditDeadlineDescriptor)) {
                return false;
            }

            // state check
            EditDeadlineCommand.EditDeadlineDescriptor e = (EditDeadlineCommand.EditDeadlineDescriptor) other;

            return getName().equals(e.getName())
                    && getDateCreated().equals(e.getDateCreated())
                    && getNote().equals(e.getNote())
                    && getPriority().equals(e.getPriority())
                    && getDueDate().equals(e.getDueDate());
        }
    }
}<|MERGE_RESOLUTION|>--- conflicted
+++ resolved
@@ -123,12 +123,9 @@
         Note updatedNote = editDeadlineDescriptor.getNote().orElse(deadlineToEdit.getNote());
         Priority updatedPriority = editDeadlineDescriptor.getPriority().orElse(deadlineToEdit.getPriority());
         Date updatedDueDate = editDeadlineDescriptor.getDueDate().orElse(deadlineToEdit.getDueDate());
-<<<<<<< HEAD
-
-        return new Deadline(updatedName, updatedDateCreated, updatedNote, updatedPriority, updatedDueDate, true);
-=======
-        return new Deadline(updatedName, updatedDateCreated, updatedNote, updatedPriority, updatedDueDate);
->>>>>>> 7d069733
+
+        return new Deadline(updatedName, updatedDateCreated, updatedNote, updatedPriority, updatedDueDate,
+                deadlineToEdit.isDone());
 
     }
 
