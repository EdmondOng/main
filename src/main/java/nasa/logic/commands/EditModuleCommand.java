--- conflicted
+++ resolved
@@ -70,13 +70,8 @@
         ModuleCode moduleCodeToEdit = this.moduleCode;
         Module moduleToEdit = model.getModule(moduleCodeToEdit);
 
-<<<<<<< HEAD
-        if (!model.hasModule(moduleToEdit.getModuleCode())) {
-            //case when module to be edited is not found in the NasaBook
-=======
         // case when module to be edited is not found in the NasaBook
         if (!model.hasModule(moduleCodeToEdit)) {
->>>>>>> 3416a4c8
             throw new nasa.logic.commands.exceptions.CommandException(MESSAGE_MODULE_DOES_NOT_EXIST);
         }
 
