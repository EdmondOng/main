--- conflicted
+++ resolved
@@ -27,23 +27,7 @@
     public Module(ModuleCode moduleCode, ModuleName moduleName) {
         this.moduleCode = moduleCode;
         this.activityList = new UniqueActivityList();
-<<<<<<< HEAD
-    }
-
-    // to create dummy modules for checking
-    public Module(ModuleCode moduleCode) {
-        this.moduleCode = moduleCode;
-    }
-
-    /**
-     * Constructs a {@code module}
-     * @param moduleCode module code
-     */
-    public Module(ModuleCode moduleCode, ModuleName moduleName, UniqueActivityList uniqueActivityList) {
-        this.moduleCode = moduleCode;
-=======
         this.filteredActivity = new FilteredList<>(activityList.getActivityList());
->>>>>>> ffc9fbc1
         this.moduleName = moduleName;
     }
 
