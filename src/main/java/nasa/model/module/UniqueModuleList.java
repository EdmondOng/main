package nasa.model.module;

import static java.util.Objects.requireNonNull;
import static nasa.commons.util.CollectionUtil.requireAllNonNull;

import java.util.Iterator;
import java.util.List;

import javafx.collections.FXCollections;
import javafx.collections.ObservableList;

import nasa.commons.core.index.Index;
import nasa.model.activity.Activity;
import nasa.model.activity.Deadline;
import nasa.model.activity.Event;
import nasa.model.module.exceptions.DuplicateModuleException;
import nasa.model.module.exceptions.ModuleNotFoundException;

/**
 * A list of modules that enforces uniqueness between its elements and does not allow nulls.
 * A Module is considered unique by comparing using {@code Module#equals(Module)}.
 * As such, adding and updating of Module uses Module#equals(Module)
 * for equality so as to ensure that the Module being added or updated is
 * unique in terms of identity in the UniqueModuleList. However, the removal of a Module uses
 * Module#equals(Object) so as to ensure that the Module with exactly the same fields will be removed.
 *
 * Supports a minimal set of list operations.
 *
 */
public class UniqueModuleList implements Iterable<Module> {

    private final ObservableList<Module> internalList = FXCollections.observableArrayList();
    private final ObservableList<Module> internalUnmodifiableList =
            FXCollections.unmodifiableObservableList(internalList);

    /**
     * Returns true if the list contains an equivalent ModuleCode as the given argument.
     * Note: Underlying implementation of equality check on ModuleCode is case-insensitive.
     * @param toCheck ModuleCode
     * @return boolean
     */
    public boolean contains(ModuleCode toCheck) {
        requireNonNull(toCheck);
        return internalList.stream().anyMatch(x -> x.getModuleCode().equals(toCheck));
    }

    /**
     * Adds a Module to the list.
     * The Module must not already exist in the list.
     * @param toAdd Module
     */
    public void add(Module toAdd) {
        requireNonNull(toAdd);
        if (contains(toAdd.getModuleCode())) {
            throw new DuplicateModuleException();
        }
        internalList.add(toAdd);
    }

    /**
     * Replaces the ModuleCode {@code target} in the list with {@code editedModule}.
     * {@code target} must exist in the list.
     * The ModuleCode identity of {@code editedModule} must not be the same as another existing Module in the list.
     * @param target ModuleCode
     * @param editedModule Module
     */
    public void setModule(ModuleCode target, Module editedModule) {
        requireAllNonNull(target, editedModule);
        ModuleCode editedModuleCode = editedModule.getModuleCode();
        int index = internalList.indexOf(getModule(target));
        if (index == -1) {
            throw new ModuleNotFoundException();
        }

<<<<<<< HEAD
        if (!target.equals(editedModule) && contains(editedModule.getModuleCode())) {
            // case when editedModule is a non-target module that already exists in { @code UniqueModuleList }
=======
        // case when editedModule is a non-target module that already exists in { @code UniqueModuleList }
        if (!target.equals(editedModuleCode) && contains(editedModuleCode)) {
>>>>>>> 3416a4c8
            throw new DuplicateModuleException();
        }

        internalList.set(index, editedModule);
    }

    /**
     * Removes the equivalent ModuleCode from the list.
     * The ModuleCode must exist in the list.
     * @param toRemove ModuleCode
     */
    public void remove(ModuleCode toRemove) {
        requireNonNull(toRemove);
        if (!internalList.remove(getModule(toRemove))) {
            throw new ModuleNotFoundException();
        }
    }

    public void setModules(UniqueModuleList replacement) {
        requireNonNull(replacement);
        internalList.setAll(replacement.internalList);
    }

    /**
     * Replaces the contents of this list with {@code modules}.
     * {@code modules} must not contain duplicate modules.
     * @param modules List
     */
    public void setModules(List<Module> modules) {
        requireAllNonNull(modules);
        if (!modulesAreUnique(modules)) {
            throw new DuplicateModuleException();
        }

        internalList.setAll(modules);
    }

    /**
     * get a particular module from the list
     * @param moduleCode ModuleCode
     * @return Module
     */
    public Module getModule(ModuleCode moduleCode) {
        requireAllNonNull(moduleCode);
        return internalList.stream()
                .filter(x -> x.getModuleCode().equals(moduleCode))
                .findFirst()
                .orElse(null);
    }

    public void setDeadlineSchedule(ModuleCode moduleCode, Index index, Index type) {
        Module moduleSelected = getModule(moduleCode);
        moduleSelected.setDeadlineSchedule(index, type);
        moduleSelected.updateFilteredActivityList(x -> true);
    }

    public void setEventSchedule(ModuleCode moduleCode, Index index, Index type) {
        Module moduleSelected = getModule(moduleCode);
        moduleSelected.setEventSchedule(index, type);
        moduleSelected.updateFilteredActivityList(x -> true);
    }

    public ObservableList<Module> getDeepCopyList() {
        ObservableList<Module> deepCopyList = FXCollections.observableArrayList();
        for (Module mods : internalUnmodifiableList) {
            Module moduleTemp = new Module(mods.getModuleCode(), mods.getModuleName());
            ObservableList<Deadline> deadlinesCopy = FXCollections.observableArrayList();
            ObservableList<Activity> deadlines = mods.getDeepCopyDeadlineList();
            for (Activity activity : deadlines) {
                deadlinesCopy.add((Deadline) activity);
            }
            moduleTemp.setDeadlines(deadlinesCopy);
            ObservableList<Event> eventsCopy = FXCollections.observableArrayList();
            ObservableList<Activity> events = mods.getDeepCopyEventList();
            for (Activity activity : events) {
                eventsCopy.add((Event) activity);
            }
            moduleTemp.setEvents(eventsCopy);
            deepCopyList.add(moduleTemp);
        }
        return deepCopyList;
    }

    /**
     * Returns the backing list as an unmodifiable {@code ObservableList}.
     * @return ObservableList
     */
    public ObservableList<Module> asUnmodifiableObservableList() {
        return internalUnmodifiableList;
    }

    public ObservableList<Module> asModifiableObservableList() {
        return internalList;
    }

    @Override
    public Iterator<Module> iterator() {
        return internalList.iterator();
    }

    @Override
    public boolean equals(Object other) {
        return other == this // short circuit if same object
                || (other instanceof UniqueModuleList // instanceof handles nulls
                && internalList.equals(((UniqueModuleList) other).internalList));
    }

    @Override
    public int hashCode() {
        return internalList.hashCode();
    }

    /**
     * Returns true if {@code modules} contains only unique modules.
     * @param modules List
     * @return boolean
     */
    private boolean modulesAreUnique(List<Module> modules) {
        for (int i = 0; i < modules.size() - 1; i++) {
            for (int j = i + 1; j < modules.size(); j++) {
                if (modules.get(i).equals(modules.get(j))) {
                    return false;
                }
            }
        }
        return true;
    }
}<|MERGE_RESOLUTION|>--- conflicted
+++ resolved
@@ -72,13 +72,8 @@
             throw new ModuleNotFoundException();
         }
 
-<<<<<<< HEAD
-        if (!target.equals(editedModule) && contains(editedModule.getModuleCode())) {
-            // case when editedModule is a non-target module that already exists in { @code UniqueModuleList }
-=======
         // case when editedModule is a non-target module that already exists in { @code UniqueModuleList }
         if (!target.equals(editedModuleCode) && contains(editedModuleCode)) {
->>>>>>> 3416a4c8
             throw new DuplicateModuleException();
         }
 
