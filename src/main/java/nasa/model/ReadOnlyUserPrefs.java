--- conflicted
+++ resolved
@@ -15,10 +15,7 @@
 
     Path getHistoryBookFilePath();
 
-<<<<<<< HEAD
     Path getUiHistoryBookFilePath();
-=======
+
     Path getCalendarExportPath();
->>>>>>> 5da1e98e
-
 }