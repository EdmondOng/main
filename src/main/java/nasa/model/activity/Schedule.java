--- conflicted
+++ resolved
@@ -95,12 +95,7 @@
     }
 
     /**
-<<<<<<< HEAD
      * Initialize schedules.
-     * @param int
-=======
-     * Initializes schedule.
->>>>>>> 3416a4c8
      */
     public void init() {
         switch (type) {
