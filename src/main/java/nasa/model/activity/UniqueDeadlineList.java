--- conflicted
+++ resolved
@@ -1,13 +1,6 @@
 package nasa.model.activity;
 
 /**
-<<<<<<< HEAD
  * Constructor for uniqueDeadlineList.
  */
-public class UniqueDeadlineList extends UniqueActivityList<Deadline> {
-}
-=======
- * List containing all deadlines.
- */
-public class UniqueDeadlineList extends UniqueActivityList<Deadline> {}
->>>>>>> 3416a4c8
+public class UniqueDeadlineList extends UniqueActivityList<Deadline> {}