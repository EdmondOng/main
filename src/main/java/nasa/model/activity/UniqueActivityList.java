--- conflicted
+++ resolved
@@ -68,10 +68,6 @@
         requireAllNonNull(targetActivity, editedActivity);
 
         int index = internalList.indexOf(targetActivity);
-<<<<<<< HEAD
-=======
-
->>>>>>> 3416a4c8
         if (index == -1) {
             throw new ActivityNotFoundException();
         }
@@ -80,10 +76,6 @@
         if (!targetActivity.equals(editedActivity) && contains(editedActivity)) {
             throw new DuplicateActivityException();
         }
-<<<<<<< HEAD
-=======
-
->>>>>>> 3416a4c8
         internalList.set(index, editedActivity);
     }
 
@@ -135,13 +127,10 @@
         internalList.setAll(activities);
     }
 
-<<<<<<< HEAD
     /**
      * Return a copy of activity list.
      * @return ObservableList
      */
-=======
->>>>>>> 3416a4c8
     public ObservableList<Activity> getDeepCopyList() {
         ObservableList<Activity> deepCopyList = FXCollections.observableArrayList();
         for (Activity activity : internalUnmodifiableList) {
