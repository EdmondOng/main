package nasa.model.activity;

import NASA.model.Regenerable;

import java.time.LocalDateTime;
import static nasa.commons.util.CollectionUtil.requireAllNonNull;

/**
 * Abstract class to specify fields with getter and setters for activities.
 */
public abstract class Activity implements Regenerable<Activity> {

    private Name name;
    private Date date;
    private Note note;
    protected Status status;
    private Priority priority;

    public Activity(Name name, Note note) {
        requireAllNonNull(name);
        this.name = name;
        this.note = note;
        this.date = Date.now();
        this.status = Status.ONGOING;
        this.priority = new Priority("1");
    }

    public Activity(Name name, Note note, Priority priority) {
        requireAllNonNull(name);
        this.name = name;
        this.note = note;
        this.date = Date.now();
        this.priority = priority;
        this.status = Status.ONGOING;
    }

    /**
     * Constructs a {@code activity}
     * @param name name of activity
     * @param date date of the activity
     * @param note note of the activity
     */
    public Activity(Name name, Date date, Note note, Status status, Priority priority) {
        requireAllNonNull(name, date, note, status, priority);
        this.name = name;
        this.date = date;
        this.note = note;
        this.status = Status.ONGOING;
        this.priority = priority;
    }

    /**
     * Retrieve the name of the activity.
     * @return String name
     */
    public Name getName() {
        return name;
    }

    /**
     * Sets the activity name to a new name.
     * Used for editing activities.
     * @param name of the activity
     */
    public void setName(Name name) {
        this.name = name;
    }

    /**
     * Retrieve the date of the activity.
     * @return Date object representing when it is going to occur
     */
    public Date getDate() {
        return date;
    }

    /**
     * Sets the date of the activity to a new date.
     * Used for editing activities.
     * @param date of the activity
     */
    public void setDate(Date date) {
        this.date = date;
    }

    /**
     * Retrieve the note object of the activity.
     * @return Note of the activity
     */
    public Note getNote() {
        return note;
    }

    /**
     * Sets the note of the activity to a new one.
     * Used for editing activities.
     * @param note of the activity
     */
    public void setNote(Note note) {
        this.note = note;
    }

    /**
     * Returns true if both activities of the same name, note and date.
     * @param otherActivity
     * @return
     */
    public boolean isSameActivity(Activity otherActivity) {
        if (otherActivity == this) {
            return true;
        }

        return otherActivity != null
                && otherActivity.getName().equals(getName())
                //&& otherActivity.getNote().equals(getNote())
                && otherActivity.getDate().equals(getDate());
    }

    /**
     * Returns true if both activities have the same identity and data fields.
     * This defines a stronger notion of equality between two activities.
     */
    @Override
    public boolean equals(Object other) {
        if (other == this) {
            return true;
        }

        if (!(other instanceof Activity)) {
            return false;
        }
        Activity otherActivity = (Activity) other;
<<<<<<< HEAD
        return otherActivity.getName().equals(getName())
                && otherActivity.getNote().equals(getNote())
                && otherActivity.getDate().equals(getDate());
    }

    /**
     * Retrieve the status object of the activity.
     * @return Status of the activity
     */
    public Status getStatus() {
        return status;
    }

    /**
     * Checks if an ongoing status has exceeded its deadline, and sets status to LATE if true.
     */
    public void updateStatus() {
        if (status == Status.ONGOING && LocalDateTime.now().isAfter(date.getDate())) {
            status = Status.LATE;
        }
=======
        return otherActivity.getName().equals(getName());
>>>>>>> e3ee9dd1
    }

    /**
     * Retrieve the late status of the activity.
     * @return boolean, true means late, false means not
     */
    public boolean isLate() {
        return status == Status.LATE;
    }

    /**
     * Sets the task to done.
     */
    public void setDone() {
        status = Status.DONE;
    }

    /**
     * Retrieve the done status of the activity.
     * @return boolean, true means done, false means not
     */
    public boolean isDone() {
        return status == Status.DONE;
    }

    public Priority getPriority() {
        return priority;
    }

    public void setPriority(Priority priority) {
        this.priority = priority;
    }

    /**
     * Regenerate activity based on set rules and logic.
     * @return new instance of the activity, with its attributes possibly modified
     */
    public abstract Activity regenerate();

    public void updateStatus() {}
}<|MERGE_RESOLUTION|>--- conflicted
+++ resolved
@@ -45,7 +45,7 @@
         this.name = name;
         this.date = date;
         this.note = note;
-        this.status = Status.ONGOING;
+        this.status = status;
         this.priority = priority;
     }
 
@@ -130,10 +130,8 @@
             return false;
         }
         Activity otherActivity = (Activity) other;
-<<<<<<< HEAD
-        return otherActivity.getName().equals(getName())
-                && otherActivity.getNote().equals(getNote())
-                && otherActivity.getDate().equals(getDate());
+
+        return otherActivity.getName().equals(getName());
     }
 
     /**
@@ -142,18 +140,6 @@
      */
     public Status getStatus() {
         return status;
-    }
-
-    /**
-     * Checks if an ongoing status has exceeded its deadline, and sets status to LATE if true.
-     */
-    public void updateStatus() {
-        if (status == Status.ONGOING && LocalDateTime.now().isAfter(date.getDate())) {
-            status = Status.LATE;
-        }
-=======
-        return otherActivity.getName().equals(getName());
->>>>>>> e3ee9dd1
     }
 
     /**
