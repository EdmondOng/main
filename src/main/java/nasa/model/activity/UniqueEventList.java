--- conflicted
+++ resolved
@@ -1,13 +1,6 @@
 package nasa.model.activity;
 
 /**
-<<<<<<< HEAD
  * Constructor for uniqueEventList.
  */
-public class UniqueEventList extends UniqueActivityList<Event> {
-}
-=======
- * List containing all events.
- */
-public class UniqueEventList extends UniqueActivityList<Event> {}
->>>>>>> 3416a4c8
+public class UniqueEventList extends UniqueActivityList<Event> {}