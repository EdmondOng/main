package nasa.model.activity;

import static nasa.commons.util.AppUtil.checkArgument;
import static nasa.commons.util.CollectionUtil.requireAllNonNull;

/**
 * Represents Event method in Nasa Book.
 * Guarantees: details are present and not null, field values are validated, immutable.
 */
public class Event extends Activity {
    public static final String INVALID_EVENT =
        "Event provided is invalid!";
    public static final String DATE_CONSTRAINTS =
        "Start date should be before end date.";
    public static final String PAST_CONSTRAINTS =
        "The event has already passed.";

    private Date startDate;
    private Date endDate;
    private boolean isOver;

    public Event(Name name, Date startDate, Date endDate) {
        super(name);
        requireAllNonNull(startDate, endDate);
        checkArgument(isValidStartEndDates(startDate, endDate), DATE_CONSTRAINTS);
        checkArgument(isValidFutureEvent(endDate), PAST_CONSTRAINTS);
        this.startDate = startDate;
        this.endDate = endDate;
        this.isOver = endDate.isBefore(Date.now());
    }

    /**
     * This constructor is use for testing.
     * @param name Name of event
     * @param startDate Start date of event
     * @param endDate End date of event
     * @param note Notes
     */
    public Event(Name name, Date startDate, Date endDate, Note note) {
        super(name);
        this.startDate = startDate;
        this.endDate = endDate;
        this.isOver = endDate.isBefore(Date.now());
        super.setNote(note);
    }

    /**
     * Initialise Event with a particular unique {@code name}.
     * Every field must be present and not null.
     * @param name Name
     * @param date Date
     * @param note Note
     * @param startDate Date
     * @param endDate Date
     */
    public Event(Name name, Date date, Note note, Date startDate, Date endDate) {
        super(name, date, note);
        this.startDate = startDate;
        this.endDate = endDate;
    }

    public Date getStartDate() {
        return startDate;
    }

    public void setStartDate(Date startDate) {
        requireAllNonNull(startDate);
        checkArgument(isValidStartDate(startDate), DATE_CONSTRAINTS);
        this.startDate = startDate;
    }

    public Date getEndDate() {
        return endDate;
    }

    public void setEndDate(Date endDate) {
        requireAllNonNull(endDate);
        checkArgument(isValidEndDate(endDate), DATE_CONSTRAINTS);
        this.endDate = endDate;
    }

    /**
     * Returns true if start date is valid (ie. start date is after end date)
     * @param startDate
     * @return
     */
    public boolean isValidStartDate(Date startDate) {
        requireAllNonNull(startDate);
        return startDate.isBefore(endDate);
    }

    /**
     * Returns true if end date is valid (ie. end date is after start date)
     * @param endDate
     * @return
     */
    public boolean isValidEndDate(Date endDate) {
        requireAllNonNull(endDate);
        return startDate.isBefore(endDate);
    }

    @Override
    public boolean occurInMonth(int month) {
        int startDateMonth = this.startDate.getDate().getMonth().getValue();
        int endDateMonth = this.endDate.getDate().getMonth().getValue();
        for (int i = startDateMonth; i <= endDateMonth; i++) {
            if (i == month) {
                return true;
            }
        }
        return false;
    }

    public boolean isValidStartEndDates(Date start, Date end) {
        return !(end.isBefore(start));
    }

    public boolean isValidFutureEvent(Date end) {
        return (!end.isBefore(Date.now()));
    }

    /**
     * Return the difference in due date and date of creation.
     * @return int
     */
    public int getDuration() {
        return endDate.getDifference(startDate);
    }

    @Override
    public void setSchedule(int type) {
        getSchedule().setType(type, startDate);
    }

    @Override
    public void regenerate() {
        getSchedule().update();
        if (Date.now().isAfter(endDate) && getSchedule().getType() != 0) {
            setEndDate(getSchedule().getRepeatDate().addDaysToCurrDate(getDuration()));
            setStartDate(getSchedule().getRepeatDate());
            setDateCreated(getSchedule().getRepeatDate());
        }
    }

    @Override
    public Activity deepCopy() {
        Name nameCopy = new Name(getName().toString());
        Date startDateCopy = new Date(getStartDate().toString());
        Date endDateCopy = new Date(getEndDate().toString());
        Note noteCopy = new Note(getNote().toString());
        Date dateCreatedCopy = new Date(getDateCreated().toString());
<<<<<<< HEAD
        Event eventCopy = new Event(nameCopy, startDateCopy, endDateCopy, noteCopy);
        eventCopy.setDateCreated(dateCreatedCopy);
=======
        Event eventCopy = new Event(nameCopy, dateCreatedCopy, noteCopy, startDateCopy, endDateCopy);
>>>>>>> 18c7a3ea
        return eventCopy;
    }

    public boolean isOver() {
        return isOver;
    }

    /**
     * Returns true if both are the same event with same event attributes.
     * This defines a stronger notion of equality between two events.
     */
    public boolean isSameEvent(Object other) {
        if (other == this) {
            return true;
        }

        if (!(other instanceof Event)) {
            return false;
        }

        Event otherEvent = (Event) other;
        return otherEvent.getName().equals(getName())
                && otherEvent.getStartDate().equals(getStartDate())
                && otherEvent.getEndDate().equals(getEndDate())
                && otherEvent.getDateCreated().equals(getDateCreated())
                && otherEvent.getNote().equals(getNote());
    }

}<|MERGE_RESOLUTION|>--- conflicted
+++ resolved
@@ -149,12 +149,7 @@
         Date endDateCopy = new Date(getEndDate().toString());
         Note noteCopy = new Note(getNote().toString());
         Date dateCreatedCopy = new Date(getDateCreated().toString());
-<<<<<<< HEAD
-        Event eventCopy = new Event(nameCopy, startDateCopy, endDateCopy, noteCopy);
-        eventCopy.setDateCreated(dateCreatedCopy);
-=======
         Event eventCopy = new Event(nameCopy, dateCreatedCopy, noteCopy, startDateCopy, endDateCopy);
->>>>>>> 18c7a3ea
         return eventCopy;
     }
 
