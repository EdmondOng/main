--- conflicted
+++ resolved
@@ -65,15 +65,9 @@
     }
 
     /**
-<<<<<<< HEAD
-     * Check correct starting date.
-     * @param startDate Date
-     * @return boolean
-=======
      * Returns true if start date is valid (ie. start date is after end date)
      * @param startDate
      * @return
->>>>>>> 3416a4c8
      */
     public boolean isValidStartDate(Date startDate) {
         requireAllNonNull(startDate);
@@ -81,15 +75,9 @@
     }
 
     /**
-<<<<<<< HEAD
-     * Check valid end date.
-     * @param endDate Date
-     * @return boolean
-=======
      * Returns true if end date is valid (ie. end date is after start date)
      * @param endDate
      * @return
->>>>>>> 3416a4c8
      */
     public boolean isValidEndDate(Date endDate) {
         requireAllNonNull(endDate);
