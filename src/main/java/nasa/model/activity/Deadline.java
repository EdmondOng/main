--- conflicted
+++ resolved
@@ -93,11 +93,8 @@
     }
 
     /**
-<<<<<<< HEAD
      * Set overdue.
-=======
      * Unmark deadline as done, and set {@code isOverdue} if overdue.
->>>>>>> 3416a4c8
      */
     public void unmarkAsDone() {
         isDone = false;
