package nasa.model.activity;

import static nasa.commons.util.AppUtil.checkArgument;
import static nasa.commons.util.CollectionUtil.requireAllNonNull;

/**
 * Represents Deadlines method in NASA.
 * Guarantees: details are present and not null, field values are validated, immutable.
 */
public class Deadline extends Activity {
    public static final String DATE_CONSTRAINTS =
        "Deadline has already passed.";

    private Date dueDate;
    private Priority priority;

    private boolean isDone;
    private boolean isOverdue;

    /**
     * Constructor to create a new deadline.
     * @param name Name of deadline
     * @param dueDate date the deadline is due
     */
    public Deadline(Name name, Date dueDate) {
        super(name);
        requireAllNonNull(dueDate);
        checkArgument(isValidDeadline(dueDate), DATE_CONSTRAINTS);
        this.dueDate = dueDate;
        priority = new Priority();
        isDone = false;
        isOverdue = isOverdue();
    }

    /**
     * Initialise Deadlines with a particular unique {@code name}.
     * Every field must be present and not null.
     * @param name Name
     * @param date Date
     * @param note Note
     * @param priority Priority
     * @param dueDate Date
     */
    public Deadline(Name name, Date date, Note note, Priority priority, Date dueDate, boolean isDone) {
        super(name, date, note);
        requireAllNonNull(priority, dueDate);
        this.priority = priority;
        this.dueDate = dueDate;
        this.isDone = isDone;
    }

    /**
     * Method to return due date of the deadline.
     * @return dueDate
     */
    public Date getDueDate() {
        return dueDate;
    }

    /**
     * Return the difference in due date and date of creation.
     * @return int
     */
    public int getDifferenceInDay() {
        return dueDate.getDifference(getDateCreated());
    }

    /**
     * Method to set the dueDate.
     */
    public void setDueDate(Date dueDate) {
        requireAllNonNull(dueDate);
        this.dueDate = dueDate;
    }

    /**
     * Method to get the priority.
     * @return
     */
    public Priority getPriority() {
        return priority;
    }

    /**
     * Method to set the priority.
     * @param priority
     */
    public void setPriority(Priority priority) {
        requireAllNonNull(priority);
        this.priority = priority;
    }

    public void markAsDone() {
        this.isDone = true;
    }

    /**
     * Unmark deadline as done, and set {@code isOverdue} if overdue.
     */
    public void unmarkAsDone() {
        isDone = false;
        if (isOverdue()) {
            isOverdue = true;
        } else {
            isOverdue = false;
        }
    }

    public boolean isOverdue() {
        return !isDone && Date.now().isAfter(dueDate);
    }

    @Override
    public boolean occurInMonth(int month) {
        int dueDateMonth = this.dueDate.getDate().getMonth().getValue();
        return month == dueDateMonth;
    }

    @Override
    public Activity deepCopy() {
        Name nameCopy = new Name(getName().toString());
        Date dueDateCopy = new Date(getDueDate().toString());
        Note noteCopy = new Note(getNote().toString());
        Date dateCreatedCopy = new Date(getDateCreated().toString());
        Priority priorityCopy = new Priority(getPriority().toString());
        Deadline copy = new Deadline(nameCopy, dueDateCopy);
        copy.setDateCreated(dateCreatedCopy);
        copy.setPriority(priorityCopy);
        copy.setNote(noteCopy);
        if (isDone) {
            copy.markAsDone();
        }
        return copy;
    }

    @Override
    public Deadline regenerate() {
        getSchedule().update();
        if (Date.now().isAfter(dueDate) && getSchedule().getType() != 0) {
            setDueDate(getSchedule().getRepeatDate().addDaysToCurrDate(getDifferenceInDay()));
            setDateCreated(getSchedule().getRepeatDate());
        }
        return this;
    }

    public boolean isDone() {
        return isDone;
    }

    public void setDone(boolean done) {
        isDone = done;
    }

    public boolean isValidDeadline(Date dueDate) {
        return !(dueDate.isBefore(Date.now()));
    }

<<<<<<< HEAD

=======
    /**
     * Returns true if both are the same deadline with same deadline attributes.
     * This defines a stronger notion of equality between two deadlines.
     */
    public boolean isSameDeadline(Object other) {
        if (other == this) {
            return true;
        }

        if (!(other instanceof Deadline)) {
            return false;
        }

        Deadline otherDeadline = (Deadline) other;
        return otherDeadline.getName().equals(getName())
                && otherDeadline.getDueDate().equals(getDueDate())
                && otherDeadline.getPriority().equals(getPriority())
                && otherDeadline.getDateCreated().equals(getDateCreated())
                && otherDeadline.getNote().equals(getNote());
    }
>>>>>>> 469cf68c

    @Override
    public String toString() {
        return this.getName().toString();
    }
}<|MERGE_RESOLUTION|>--- conflicted
+++ resolved
@@ -155,9 +155,6 @@
         return !(dueDate.isBefore(Date.now()));
     }
 
-<<<<<<< HEAD
-
-=======
     /**
      * Returns true if both are the same deadline with same deadline attributes.
      * This defines a stronger notion of equality between two deadlines.
@@ -178,10 +175,5 @@
                 && otherDeadline.getDateCreated().equals(getDateCreated())
                 && otherDeadline.getNote().equals(getNote());
     }
->>>>>>> 469cf68c
 
-    @Override
-    public String toString() {
-        return this.getName().toString();
-    }
 }