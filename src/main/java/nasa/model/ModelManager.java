--- conflicted
+++ resolved
@@ -348,7 +348,6 @@
     }
 
     @Override
-<<<<<<< HEAD
     public String quote() {
         return Quote.getQuote();
     }
@@ -357,8 +356,6 @@
      * Sort activity according to sort method.
      * @param sortMethod The method of sorting.
      */
-=======
->>>>>>> 6e14b89f
     public void sortActivityList(SortMethod sortMethod) {
         requireNonNull(sortMethod);
         for (Module module : filteredModules) {
