package nasa.model;

import static java.util.Objects.requireNonNull;
import static nasa.commons.util.CollectionUtil.requireAllNonNull;

import java.nio.file.Path;
import java.util.Arrays;
import java.util.List;
import java.util.function.Predicate;
import java.util.logging.Logger;

import javafx.collections.ObservableList;
import javafx.collections.transformation.FilteredList;

import nasa.commons.core.GuiSettings;
import nasa.commons.core.LogsCenter;
import nasa.commons.core.index.Index;
import nasa.model.activity.Activity;
import nasa.model.activity.ActivityContainsKeyWordsPredicate;
import nasa.model.activity.Deadline;
import nasa.model.activity.Event;
import nasa.model.module.Module;
import nasa.model.module.ModuleCode;
import nasa.model.module.NameContainsKeywordsPredicate;
import nasa.model.module.SortMethod;
import nasa.model.module.UniqueModuleList;
import nasa.model.quote.Quote;

/**
 * Represents the in-memory module manager.
 */
public class ModelManager implements Model {
    private static final Logger logger = LogsCenter.getLogger(ModelManager.class);

    private final NasaBook nasaBook;
    private final UserPrefs userPrefs;
    private FilteredList<Module> filteredModules;
    private final HistoryManager<UniqueModuleList> historyManager;

    /**
     * Initializes a ModelManager with the given NasaBook and userPrefs.
     *
     * @param nasaBook    ReadOnlyNasaBook
     * @param historyBook ReadOnlyHistory
     * @param userPrefs   ReadOnlyUserPrefs
     */
    public ModelManager(ReadOnlyNasaBook nasaBook, ReadOnlyHistory<UniqueModuleList> historyBook,
                        ReadOnlyHistory<String> uiHistoryBook,
                        ReadOnlyUserPrefs userPrefs) {
        super();
        requireAllNonNull(nasaBook, userPrefs);

        logger.fine("Initializing with NASA: " + nasaBook + " and user prefs " + userPrefs);

        this.nasaBook = new NasaBook(nasaBook);
        this.userPrefs = new UserPrefs(userPrefs);
        filteredModules = new FilteredList<>(this.nasaBook.getModuleList());
        this.historyManager = new HistoryManager<>(historyBook, uiHistoryBook);
        initialisation();
    }

    public ModelManager() {
        this(new NasaBook(), new HistoryBook<>(), new HistoryBook<>(), new UserPrefs());
    }

    public HistoryManager<UniqueModuleList> getHistoryManager() {
        return historyManager;
    }

    /**
     * Startup setup for Nasa book.
     */
    public void initialisation() {
        updateSchedule();
        updateHistory("null");
        Quote.readFile();
        updateFilteredModuleList(PREDICATE_SHOW_ALL_MODULES);
        updateFilteredActivityList(PREDICATE_SHOW_ALL_ACTIVITIES);
    }

<<<<<<< HEAD
    /**
     * Update the schedule for each activity.
     */
=======
>>>>>>> 250f01f7
    @Override
    public void updateSchedule() {
        nasaBook.scheduleAll();
    }

    /**
     * Update the history manager list every time there is a change.
     */
    public void updateHistory(String type) {
        final UniqueModuleList temp = new UniqueModuleList();
        temp.setModules(nasaBook.getDeepCopyList());
        historyManager.add(temp, type);
    }


    /**
     * Update the history manager list every time there is a change.
     */
    public void updateHistory(List<String> input, String type) {
        final UniqueModuleList temp = new UniqueModuleList();
        temp.setModules(nasaBook.getDeepCopyList());

        StringBuilder output = new StringBuilder();
        output.append(type);
        input.forEach(x -> {
            output.append(" ");
            output.append(x);
        });
        historyManager.add(temp, output.toString());
    }

    /**
     * Refresh filter settings.
     */
    public void refreshUi() {
        String temp = historyManager.getUiItem();
        List<String> test = Arrays.asList(temp.trim().split("\\s+"));
        System.out.println(test.toString());
        String type = test.get(0);

        if (!type.equals("null")) {
            if (test.get(1).equals("activity")) {
                test = test.subList(2, test.size());
                if (!test.get(0).equals("null")) {
                    if (type.equals("list") || type.equals("find")) {
                        updateFilteredModuleList(x->true);
                    } else {
                        updateFilteredModuleList(x -> true);
                        updateFilteredActivityList(new ActivityContainsKeyWordsPredicate(test));
                    }
                } else {
                    updateFilteredModuleList(x->true);
                }
            } else if (test.get(1).equals("module")) {
                List<String> listTemp = test.subList(2, 3);
                updateFilteredModuleList(new NameContainsKeywordsPredicate(listTemp));
                List<String> activityCurrentlyDisplayed = test.subList(4, test.size());
                if (activityCurrentlyDisplayed.subList(0, 1).get(0).equals("null")) {
                    System.out.println("TRUE");
                    updateFilteredActivityList(x -> true);
                } else if (activityCurrentlyDisplayed.size() == getFilteredDeadlineList(
                        new ModuleCode(listTemp.get(0))).size()) {
                    updateFilteredActivityList(x -> true);
                } else if (activityCurrentlyDisplayed.size() > 2) {
                    List<String> help = test.subList(4, test.size());
                    updateFilteredActivityList(new ActivityContainsKeyWordsPredicate(help));
                }
            }
        }

        if (type.equals("null")) {
            updateFilteredModuleList(PREDICATE_SHOW_ALL_MODULES);
            updateFilteredActivityList(PREDICATE_SHOW_ALL_ACTIVITIES);
        }
    }

    @Override
    public void undoHistory() {
        boolean hasUndoHistory = historyManager.undo();
        if (hasUndoHistory) {
            nasaBook.setModuleList(historyManager.getItem().getDeepCopyList());
            refreshUi();
        }
    }

    @Override
    public boolean redoHistory() {
        boolean hasRedoHistory = historyManager.redo();
        if (hasRedoHistory) {
            nasaBook.setModuleList(historyManager.getItem().getDeepCopyList());
            refreshUi();
        }
        return hasRedoHistory;
    }

    //=========== UserPrefs ==================================================================================
    @Override
    public void setUserPrefs(ReadOnlyUserPrefs userPrefs) {
        requireNonNull(userPrefs);
        this.userPrefs.resetData(userPrefs);
    }

    @Override
    public ReadOnlyUserPrefs getUserPrefs() {
        return userPrefs;
    }

    @Override
    public GuiSettings getGuiSettings() {
        return userPrefs.getGuiSettings();
    }

    @Override
    public void setGuiSettings(GuiSettings guiSettings) {
        requireNonNull(guiSettings);
        userPrefs.setGuiSettings(guiSettings);
    }

    @Override
    public Path getNasaBookFilePath() {
        return userPrefs.getNasaBookFilePath();
    }

    @Override
    public void setNasaBookFilePath(Path nasaBookFilePath) {
        requireNonNull(nasaBookFilePath);
        userPrefs.setNasaBookFilePath(nasaBookFilePath);
    }

    //=========== NasaBook ================================================================================

    @Override
    public void setNasaBook(ReadOnlyNasaBook nasaBook) {
        this.nasaBook.resetData(nasaBook);
        updateHistory("null");
    }

    @Override
    public ReadOnlyNasaBook getNasaBook() {
        return nasaBook;
    }

    @Override
    public ReadOnlyHistory<UniqueModuleList> getHistoryBook() {
        return historyManager.getHistoryBook();
    }

    @Override
    public ReadOnlyHistory<String> getUiHistoryBook() {
        return historyManager.getUiHistoryBook();
    }

    @Override
    public boolean hasModule(ModuleCode module) {
        requireNonNull(module);
        return nasaBook.hasModule(module);
    }

    @Override
    public Module getModule(ModuleCode moduleCode) {
        UniqueModuleList uniqueModuleList = nasaBook.getUniqueModuleList();
        return uniqueModuleList.getModule(moduleCode);
    }

    @Override
    public void deleteModule(ModuleCode target) {
        nasaBook.removeModule(target);
        updateHistory("delete" + currentUiLocation());
    }

    @Override
    public void addModule(Module module) {
        nasaBook.addModule(module);
        updateHistory("add" + currentUiLocation() + " " + module.getModuleCode().toString());
    }

    @Override
    public void addDeadline(ModuleCode target, Deadline deadline) {
        nasaBook.addDeadline(target, deadline);
        updateHistory("deadline" + currentUiLocation() + " " + deadline.getName().name);
    }

    @Override
    public void addEvent(ModuleCode target, Event event) {
        nasaBook.addEvent(target, event);
        updateHistory("event" + currentUiLocation() + " " + event.getName().name);
    }

    @Override
    public void removeDeadline(ModuleCode target, Deadline deadline) {
        nasaBook.removeDeadline(target, deadline);
        updateHistory("deadline" + currentUiLocation());
    }

    @Override
    public void removeEvent(ModuleCode target, Event event) {
        nasaBook.removeEvent(target, event);
        updateHistory("event" + currentUiLocation());
    }

    /* @@author don-tay */
    @Override
    public void setModule(ModuleCode target, Module editedModule) {
        requireAllNonNull(target, editedModule);

        nasaBook.setModule(target, editedModule);
        updateHistory("module" + currentUiLocation());
    }

    @Override
    public void setDeadline(ModuleCode moduleCode, Deadline target, Deadline editedDeadline) {
        requireAllNonNull(target, editedDeadline);

        nasaBook.setDeadline(moduleCode, target, editedDeadline);
        updateHistory("deadline" + currentUiLocation());
    }

    @Override
    public void setEvent(ModuleCode moduleCode, Event target, Event editedEvent) {
        requireAllNonNull(target, editedEvent);

        nasaBook.setEvent(moduleCode, target, editedEvent);
        updateHistory("event" + currentUiLocation());
    }

    /**
     * Find out current UI filter property.
     * @return String
     */
    public String currentUiLocation() {
        StringBuilder location = new StringBuilder();
        if (getFilteredModuleList().size() > 1) {
            //not in Find
            location.append(" activity");
            int i = 0;
            boolean test = false;
            while (i < getFilteredModuleList().size()) {
                if (getFilteredModuleList().get(i).getFilteredDeadlineList().size() == 0) {
                    i++;
                    continue;
                } else {
                    getFilteredModuleList().get(i).getFilteredDeadlineList()
                            .forEach(x-> {
                                location.append(" ");
                                location.append(x.getName().name);
                            });
                    test = true;
                }
                i++;
            }

            i = 0;
            while (i < getFilteredModuleList().size()) {
                if (getFilteredModuleList().get(i).getFilteredEventList().size() == 0) {
                    i++;
                    continue;
                } else {
                    getFilteredModuleList().get(i).getFilteredEventList()
                            .forEach(x-> {
                                location.append(" ");
                                location.append(x.getName().name);
                            });
                    test = true;
                }
                i++;
            }
            System.out.println(location.toString());
            if (!test) {
                location.append(" null");
            }
        } else if (getFilteredModuleList().size() == 1) {
            location.append(" module ");
            location.append(getFilteredModuleList().get(0).getModuleCode().moduleCode);

            location.append(" activity");
            int i = 0;
            boolean test = false;
            while (i < getFilteredModuleList().size()) {
                if (getFilteredModuleList().get(i).getFilteredDeadlineList().size() == 0) {
                    i++;
                    continue;
                } else {
                    getFilteredModuleList().get(i).getFilteredDeadlineList()
                            .forEach(x-> {
                                location.append(" ");
                                location.append(x.getName().name);
                            });
                    test = true;
                }
                i++;
            }

            i = 0;
            while (i < getFilteredModuleList().size()) {
                if (getFilteredModuleList().get(i).getFilteredEventList().size() == 0) {
                    i++;
                    continue;
                } else {
                    getFilteredModuleList().get(i).getFilteredEventList()
                            .forEach(x-> {
                                location.append(" ");
                                location.append(x.getName().name);
                            });
                    test = true;
                }
                i++;
            }
            System.out.println(location.toString());
            if (!test) {
                location.append(" null");
            }
        } else {
            return " null";
        }
        return location.toString();
    }
    /* @@author */

    public boolean setDeadlineSchedule(ModuleCode module, Index index, Index type) {
        requireAllNonNull(module, index, type);
        boolean hasExecuted = nasaBook.setDeadlineSchedule(module, index, type);
        updateHistory("schedule" + currentUiLocation());
        return hasExecuted;
    }

    public boolean setEventSchedule(ModuleCode module, Index index, Index type) {
        requireAllNonNull(module, index, type);
        boolean hasExecuted = nasaBook.setEventSchedule(module, index, type);
        updateHistory("schedule" + currentUiLocation());
        return hasExecuted;
    }

    //=========== Filtered Module List Accessors =============================================================

    @Override
    public boolean hasActivity(ModuleCode moduleCode, Activity activity) {
        return nasaBook.hasActivity(moduleCode, activity);
    }

    @Override
    public ObservableList<Module> getFilteredModuleList() {
        return filteredModules;
    }

    @Override
    public void updateFilteredModuleList(Predicate<Module> predicate) {
        requireNonNull(predicate);
        filteredModules.setPredicate(predicate);
    }

    /* @@author don-tay */
    @Override
    public ObservableList<Event> getFilteredEventList(ModuleCode moduleCode) {
        Module module = nasaBook.getModule(moduleCode);
        return module.getFilteredEventList();
    }

    @Override
    public ObservableList<Deadline> getFilteredDeadlineList(ModuleCode moduleCode) {
        Module module = nasaBook.getModule(moduleCode);
        return module.getFilteredDeadlineList();
    }

    @Override
    public void sortActivityList(SortMethod sortMethod) {
        requireNonNull(sortMethod);
        for (Module module : filteredModules) {
            module.sortDeadlineList(sortMethod);
            module.sortEventList(sortMethod);
        }
        updateHistory("sort" + currentUiLocation());
    }
    /* @@author */

    @Override
    public void updateFilteredActivityList(Predicate<Activity> predicate) {
        for (Module module : getFilteredModuleList()) {
            module.updateFilteredActivityList(predicate);
        }
    }

    @Override
    public String quote() {
        return Quote.getQuote();
    }

    @Override
    public boolean equals(Object obj) {
        // short circuit if same object
        if (obj == this) {
            return true;
        }

        // instanceof handles nulls
        if (!(obj instanceof ModelManager)) {
            return false;
        }

        // state check
        ModelManager other = (ModelManager) obj;
        return nasaBook.equals(other.nasaBook)
            && userPrefs.equals(other.userPrefs)
            && filteredModules.equals(other.filteredModules);
    }
}<|MERGE_RESOLUTION|>--- conflicted
+++ resolved
@@ -78,12 +78,9 @@
         updateFilteredActivityList(PREDICATE_SHOW_ALL_ACTIVITIES);
     }
 
-<<<<<<< HEAD
     /**
      * Update the schedule for each activity.
      */
-=======
->>>>>>> 250f01f7
     @Override
     public void updateSchedule() {
         nasaBook.scheduleAll();
