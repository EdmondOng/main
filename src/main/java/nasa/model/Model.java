--- conflicted
+++ resolved
@@ -18,10 +18,10 @@
 public interface Model {
     /** {@code Predicate} for modules that always evaluate to true */
     Predicate<Module> PREDICATE_SHOW_ALL_MODULES = unused -> true;
-    Predicate<Activity> PREDICATE_SHOW_ALL_ACTIVITIES = unused -> true;
 
     /** {@code Predicate} for activities that always evaluate to true */
     Predicate<Activity> PREDICATE_SHOW_ALL_ACTIVITIES = unused -> true;
+
     /**
      * Replaces user prefs data with the data in {@code userPrefs}.
      */
@@ -158,6 +158,8 @@
      */
     void updateFilteredActivityList(Index index, Predicate<Activity> predicate);
 
+    void updateFilteredActivityList(Predicate<Activity> predicate);
+
     /** Returns an unmodifiable view of the filtered module list */
     ObservableList<Module> getFilteredModuleList();
 
@@ -171,12 +173,6 @@
     void setActivityByIndex(ModuleCode moduleCode, Index index, Activity activity);
     void editActivityByIndex(Module module, Index index, Object... args);
     void editActivityByIndex(ModuleCode moduleCode, Index index, Object... args);
-<<<<<<< HEAD
-=======
-    ObservableList<Activity> getFilteredActivityList(Index index);
-    void updateFilteredActivityList(Index index, Predicate<Activity> predicate);
-    void updateFilteredActivityList(Predicate<Activity> predicate);
->>>>>>> 86f61032
     void removeModuleByIndex(Index index);
     void removeActivityByIndex(Module module, Index index);
     void removeActivityByIndex(ModuleCode moduleCode, Index index);
