--- conflicted
+++ resolved
@@ -135,7 +135,6 @@
     boolean hasActivity(Module target, Activity activity);
 
     /**
-<<<<<<< HEAD
      * Replaces the given activity in {@code target} with {@code editedActivity}.
      * {@code target} must exist in the nasa book.
      * The activity identity of {@code editedActivity} must not be the same as another existing activity in the address book.
@@ -150,11 +149,6 @@
      * @throws NullPointerException if {@code predicate} is null.
      */
     void updateFilteredActivityList(Predicate<Activity> predicate);
-=======
-     * Returns true if a module {@code target} has {@code activity} exists in the nasa book.
-     */
-    boolean hasActivity(ModuleCode target, Activity activity);
->>>>>>> e3ee9dd1
 
     /** Returns an unmodifiable view of the filtered module list */
     ObservableList<Module> getFilteredModuleList();
