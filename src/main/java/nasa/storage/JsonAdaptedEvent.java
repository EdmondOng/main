--- conflicted
+++ resolved
@@ -101,16 +101,10 @@
             throw new IllegalValueException(Date.MESSAGE_CONSTRAINTS);
         }
         final Date modelEndDate = new Date(endDate);
-<<<<<<< HEAD
         final Schedule modelSchedule = new Schedule(schedule);
-=======
 
-        Schedule modelSchedule = new Schedule(schedule);
-
->>>>>>> 3416a4c8
         Event event = new Event(modelName, modelDate, modelNote, eventStartDate, modelEndDate);
         event.setSchedule(modelSchedule);
-
         return event;
     }
 }