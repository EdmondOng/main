package nasa.ui;

import java.util.ArrayList;
import java.util.List;
import java.util.logging.Logger;

import javafx.beans.binding.Bindings;
import javafx.collections.FXCollections;
import javafx.collections.ListChangeListener;
import javafx.collections.ObservableList;
import javafx.fxml.FXML;
import javafx.scene.chart.CategoryAxis;
import javafx.scene.chart.NumberAxis;
import javafx.scene.chart.PieChart;
import javafx.scene.chart.StackedBarChart;
import javafx.scene.chart.XYChart;
import javafx.scene.layout.Region;

import nasa.commons.core.LogsCenter;
import nasa.model.activity.Activity;
import nasa.model.activity.Deadline;
import nasa.model.module.Module;

/**
 * Panel showing statistics on modules.
 */
public class StatisticsPanel extends UiPart<Region> {
    private static final String FXML = "StatisticsPanel.fxml";
    private final Logger logger = LogsCenter.getLogger(StatisticsPanel.class);

    @FXML
    private PieChart pieChart;
    @FXML
    private StackedBarChart<String, Integer> stackedBarChart;
    @FXML
    private CategoryAxis xAxis;
    @FXML
    private NumberAxis yAxis;


    public StatisticsPanel(ObservableList<Module> moduleObservableList) {
        super(FXML);

        loadStatistics(moduleObservableList);

        moduleObservableList.addListener(new ListChangeListener<Module>() {
            @Override
            public void onChanged(Change<? extends Module> c) {
                resetStatistics();
                loadStatistics(moduleObservableList);
                updateStatistics(moduleObservableList);
            }
        });
        updateStatistics(moduleObservableList);
    }


    /**
     * Method to update statistics as activities are edited/removed/added.
     * @param moduleObservableList List of modules
     */
    private void updateStatistics(ObservableList<Module> moduleObservableList) {
        for (Module module : moduleObservableList) {
            ObservableList<Deadline> deadlineObservableList = module.getFilteredDeadlineList();
            deadlineObservableList.addListener(new ListChangeListener<Deadline>() {
                @Override
                public void onChanged(Change<? extends Deadline> c) {
                    resetStatistics();
                    loadStatistics(moduleObservableList);
                }
            });
        }
    }

    /**
     * Set statistics.
     * @param moduleList
     */

    private void loadStatistics(ObservableList<Module> moduleList) {

        List<PieChart.Data> pieData = new ArrayList<>();
        for (Module module : moduleList) {
            pieData.add(new PieChart.Data(module.getModuleCode().toString(),
                    module.getFilteredDeadlineList().size()));
        }

        ObservableList<PieChart.Data> chartData = FXCollections.observableArrayList(pieData);
        pieChart.setData(chartData);
        chartData.forEach(data ->
                data.nameProperty().bind(data.pieValueProperty().getValue() > 1
                        ? Bindings.concat(
                                data.getName(), " - ", data.pieValueProperty().intValue(), " activities"
                        )
                        : Bindings.concat(
                                data.getName(), " - ", data.pieValueProperty().intValue(), " activity"
                        )
                )
        );

        //Bar chart
        XYChart.Series<String, Integer> tasksCompleted = new XYChart.Series();
        for (Module module : moduleList) {
<<<<<<< HEAD
            tasksCompleted.getData().add(new XYChart.Data(module.getModuleCode().toString(),
                    module.getFilteredActivityList()
                            .stream()
                            .filter(activity -> activity.isDone())
                            .count()));
        }
        tasksCompleted.setName("Completed");

        XYChart.Series<String, Integer> tasksNotCompleted = new XYChart.Series();
        for (Module module : moduleList) {
            tasksNotCompleted.getData().add(new XYChart.Data(module.getModuleCode().toString(),
                    module.getFilteredActivityList()
                            .stream()
                            .filter(activity -> !activity.isDone())
                            .count()));
=======
            barData.getData().add(new XYChart.Data(module.getModuleCode().toString(),
                    module.getFilteredDeadlineList().size()));
>>>>>>> de4f085b
        }
        tasksNotCompleted.setName("Not completed");
        stackedBarChart.getData().addAll(tasksCompleted, tasksNotCompleted);

    }

    private void resetStatistics() {
        pieChart.getData().clear();
        stackedBarChart.getData().clear();
    }
}<|MERGE_RESOLUTION|>--- conflicted
+++ resolved
@@ -9,6 +9,7 @@
 import javafx.collections.ListChangeListener;
 import javafx.collections.ObservableList;
 import javafx.fxml.FXML;
+import javafx.scene.chart.BarChart;
 import javafx.scene.chart.CategoryAxis;
 import javafx.scene.chart.NumberAxis;
 import javafx.scene.chart.PieChart;
@@ -101,9 +102,8 @@
         //Bar chart
         XYChart.Series<String, Integer> tasksCompleted = new XYChart.Series();
         for (Module module : moduleList) {
-<<<<<<< HEAD
             tasksCompleted.getData().add(new XYChart.Data(module.getModuleCode().toString(),
-                    module.getFilteredActivityList()
+                    module.getFilteredDeadlineList()
                             .stream()
                             .filter(activity -> activity.isDone())
                             .count()));
@@ -113,14 +113,10 @@
         XYChart.Series<String, Integer> tasksNotCompleted = new XYChart.Series();
         for (Module module : moduleList) {
             tasksNotCompleted.getData().add(new XYChart.Data(module.getModuleCode().toString(),
-                    module.getFilteredActivityList()
+                    module.getFilteredDeadlineList()
                             .stream()
                             .filter(activity -> !activity.isDone())
                             .count()));
-=======
-            barData.getData().add(new XYChart.Data(module.getModuleCode().toString(),
-                    module.getFilteredDeadlineList().size()));
->>>>>>> de4f085b
         }
         tasksNotCompleted.setName("Not completed");
         stackedBarChart.getData().addAll(tasksCompleted, tasksNotCompleted);
