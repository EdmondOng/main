--- conflicted
+++ resolved
@@ -4,11 +4,7 @@
 
 import javafx.collections.ObservableList;
 import javafx.fxml.FXML;
-<<<<<<< HEAD
-=======
-import javafx.scene.control.Control;
 import javafx.scene.control.Label;
->>>>>>> 9c69b19a
 import javafx.scene.control.ListCell;
 import javafx.scene.control.ListView;
 import javafx.scene.layout.Region;
@@ -46,16 +42,10 @@
         @Override
         protected void updateItem(Module module, boolean empty) {
             super.updateItem(module, empty);
-<<<<<<< HEAD
-            prefWidthProperty().bind(moduleListView.widthProperty()
-                    .divide(moduleListView.getItems().size()));
-=======
             noModules.setManaged(false);
-
 
             prefWidthProperty().bind(moduleListView.widthProperty()
                     .divide(moduleListView.getItems().size()).subtract(5));
->>>>>>> 9c69b19a
             //TODO Fit modules to screen
             if (empty || module == null) {
                 setGraphic(null);
