--- conflicted
+++ resolved
@@ -252,31 +252,9 @@
                 ScrollPane dateContentSp = (ScrollPane) node;
                 VBox dateContent = (VBox) dateContentSp.getContent();
                 for (Activity activity : dateActivities) {
-<<<<<<< HEAD
-                    if (counter <= 2) {
-                        Label activityLabel = getActivityLabel(activity);
-                        activityLabel.setMaxWidth(Double.MAX_VALUE);
-                        dateContent.getChildren().add(activityLabel);
-                        counter++;
-                    } else {
-                        break;
-                    }
-                }
-                // add the others... label
-                if (size > 2) {
-                    int left = size - 2;
-                    Label leftActivities = new Label();
-                    leftActivities.setText(String.format("%d other activities", left));
-                    leftActivities.setPadding(new Insets(0, 5, 0, 5));
-                    leftActivities.setStyle("-fx-background-color:#f4c2c2");
-                    leftActivities.setMaxWidth(Double.MAX_VALUE);
-                    leftActivities.setAlignment(Pos.CENTER);
-                    dateContent.getChildren().add(leftActivities);
-=======
                     Label activityLabel = getActivityLabel(activity);
                     activityLabel.setMaxWidth(Double.MAX_VALUE);
                     dateContent.getChildren().add(activityLabel);
->>>>>>> 437ce70f
                 }
             }
         }
