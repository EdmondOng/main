package nasa.ui.activity;

import javafx.fxml.FXML;
import javafx.scene.control.Label;
import javafx.scene.layout.GridPane;
import javafx.scene.layout.Region;

import nasa.model.activity.Event;
import nasa.ui.UiPart;


/**
 * An UI component that displays information of a {@code Module}.
 */
public class EventCard extends UiPart<Region> {

    private static final String FXML = "EventCard.fxml";

    /**
     * Note: Certain keywords such as "location" and "resources" are reserved keywords in JavaFX.
     * As a consequence, UI elements' variable names cannot be set to such keywords
     * or an exception will be thrown by JavaFX during runtime.
     *
     * @see <a href="https://github.com/se-edu/addressbook-level4/issues/336">The issue on AddressBook level 4</a>
     */

    public final Event event;
    @FXML
    private GridPane eventPane;
    @FXML
    private Label index;
    @FXML
    private Label name;
    @FXML
    private Label startDate;
    @FXML
    private Label endDate;
<<<<<<< HEAD

    public EventCard(Event activity) {
        super(FXML);
        this.activity = activity;
        name.setText(activity.getName().toString());
        startDate.setText("From " + activity.getDateFrom().toString());
        endDate.setText("To " + activity.getDateTo().toString());
=======
    @FXML
    private Label note;
    @FXML
    private Label status;

    public EventCard(Event event, int displayedIndex) {
        super(FXML);
        this.event = event;
        index.setText(String.valueOf(displayedIndex));
        name.setText(event.getName().toString());
        startDate.setText("From " + event.getStartDate().toString());
        endDate.setText("To " + event.getEndDate().toString());
        note.setText(event.getNote().toString());
        //status.setText(event.getStatus().toString());
>>>>>>> de4f085b
    }

    @Override
    public boolean equals(Object other) {
        // short circuit if same object
        if (other == this) {
            return true;
        }

        // instanceof handles nulls
        if (!(other instanceof EventCard)) {
            return false;
        }

        // state check
        EventCard card = (EventCard) other;
        return name.getText().equals(card.name.getText());
    }
}<|MERGE_RESOLUTION|>--- conflicted
+++ resolved
@@ -35,15 +35,6 @@
     private Label startDate;
     @FXML
     private Label endDate;
-<<<<<<< HEAD
-
-    public EventCard(Event activity) {
-        super(FXML);
-        this.activity = activity;
-        name.setText(activity.getName().toString());
-        startDate.setText("From " + activity.getDateFrom().toString());
-        endDate.setText("To " + activity.getDateTo().toString());
-=======
     @FXML
     private Label note;
     @FXML
@@ -58,7 +49,6 @@
         endDate.setText("To " + event.getEndDate().toString());
         note.setText(event.getNote().toString());
         //status.setText(event.getStatus().toString());
->>>>>>> de4f085b
     }
 
     @Override
