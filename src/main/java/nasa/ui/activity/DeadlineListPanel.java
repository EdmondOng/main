--- conflicted
+++ resolved
@@ -55,11 +55,7 @@
                 if (!deadline.isOverdue()) {
                     setStyle("-fx-background-color: #C7CEEA;");
                 } else {
-<<<<<<< HEAD
-                    setStyle("-fx-background-color: darkred;");
-=======
                     setStyle("-fx-background-color: #FFB2AE;");
->>>>>>> 7c5dd8e4
                 }
                 setGraphic(new DeadlineCard(deadline, getIndex() + 1).getRoot());
             }
