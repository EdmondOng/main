package nasa.ui;

import java.util.HashMap;
import java.util.LinkedList;
import java.util.List;
import java.util.ListIterator;

import javafx.collections.ObservableList;
import javafx.fxml.FXML;
import javafx.scene.control.TextField;
import javafx.scene.input.KeyEvent;
import javafx.scene.layout.Region;

import nasa.logic.commands.CommandHint;
import nasa.logic.commands.CommandResult;
import nasa.logic.commands.exceptions.CommandException;
import nasa.logic.parser.exceptions.ParseException;

/**
 * The UI component that is responsible for receiving user command inputs.
 */
public class CommandBox extends UiPart<Region> {

    public static final String ERROR_STYLE_CLASS = "error";
    private static final String FXML = "CommandBox.fxml";
    private static final HashMap<String, String> commandList = CommandHint.getCommandList();

    @FXML
    protected TextField commandTextField;

    private final CommandExecutor commandExecutor;
    private final List<String> commandHistory;
    private ListIterator<String> commandHistoryIterator;

    private boolean preferenceShowHint = true;

    private String matchedCommand = "";
    private MainWindow main;

    public CommandBox(CommandExecutor commandExecutor, MainWindow main) {
        super(FXML);

        this.main = main;

        this.commandExecutor = commandExecutor;
        commandHistory = new LinkedList<>();
        commandHistoryIterator = commandHistory.listIterator();

        // calls #setStyleToDefault() whenever there is a change to the text of the command box.
        commandTextField.textProperty().addListener((unused1, unused2, unused3) -> setStyleToDefault());

        commandTextField.addEventHandler(KeyEvent.KEY_RELEASED, (key) -> {
            switch (key.getCode()) {
            case LEFT:
                commandTextField.backward();
                break;
            case RIGHT:
                commandTextField.forward();
                break;
            case UP:
                if (commandHistoryIterator.hasPrevious()) {
                    commandTextField.setText(commandHistoryIterator.previous());
                }
                break;
            case DOWN:
                if (commandHistoryIterator.hasNext()) {
                    commandTextField.setText(commandHistoryIterator.next());
                }
                break;
<<<<<<< HEAD
            case H:
                if (key.isControlDown()) {
                    commandTextField.setText("help");
                    handleCommandEntered();
                }
                break;
            case SPACE:
=======
            default:
                if (matchedCommand.equals(commandTextField.getText().trim().toLowerCase())) {
                    break;
                }
>>>>>>> 6429db7e
                if (isValidCommand()) {
                    main.getHint(commandList.get(matchedCommand));
                    commandTextField.requestFocus();
                } else if (main.isHintShowing()) {
                    main.hideHint();
                }
                break;
            }
        });
    }

    /**
     * Verifies if text in command field is a valid command.
     * @return
     */
    public boolean isValidCommand() {

        boolean isCommand = false;
        // We match the longest command
        for (String command : commandList.keySet()) {
            if (commandTextField.getText().trim().toLowerCase().startsWith(command)) {
                isCommand = true;
                matchedCommand = command;

            }
        }
        return isCommand;

    }


    /**
     * Handles the Enter button pressed event.
     */
    @FXML
    private void handleCommandEntered() {
        try {
            commandHistory.add(commandTextField.getText());
            commandHistoryIterator = commandHistory
                    .listIterator(commandHistory.size());
            commandExecutor.execute(commandTextField.getText());
            commandTextField.setText("");
        } catch (CommandException | ParseException e) {
            setStyleToIndicateCommandFailure();
        } finally {
            main.hideHint();
        }
    }

    /**
     * Sets the command box style to use the default style.
     */
    private void setStyleToDefault() {
        commandTextField.getStyleClass().remove(ERROR_STYLE_CLASS);
    }

    /**
     * Sets the command box style to indicate a failed command.
     */
    private void setStyleToIndicateCommandFailure() {
        ObservableList<String> styleClass = commandTextField.getStyleClass();

        if (styleClass.contains(ERROR_STYLE_CLASS)) {
            return;
        }

        styleClass.add(ERROR_STYLE_CLASS);
    }

    /**
     * Represents a function that can execute commands.
     */
    @FunctionalInterface
    public interface CommandExecutor {
        /**
         * Executes the command and returns the result.
         *
         * @see nasa.logic.Logic#execute(String)
         */
        CommandResult execute(String commandText) throws CommandException, ParseException;
    }
}<|MERGE_RESOLUTION|>--- conflicted
+++ resolved
@@ -67,20 +67,10 @@
                     commandTextField.setText(commandHistoryIterator.next());
                 }
                 break;
-<<<<<<< HEAD
-            case H:
-                if (key.isControlDown()) {
-                    commandTextField.setText("help");
-                    handleCommandEntered();
-                }
-                break;
-            case SPACE:
-=======
             default:
                 if (matchedCommand.equals(commandTextField.getText().trim().toLowerCase())) {
                     break;
                 }
->>>>>>> 6429db7e
                 if (isValidCommand()) {
                     main.getHint(commandList.get(matchedCommand));
                     commandTextField.requestFocus();
