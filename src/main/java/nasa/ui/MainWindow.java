package nasa.ui;

import java.util.logging.Logger;

import javafx.event.ActionEvent;
import javafx.fxml.FXML;
import javafx.scene.control.MenuItem;
import javafx.scene.control.SingleSelectionModel;
import javafx.scene.control.Tab;
import javafx.scene.control.TabPane;
import javafx.scene.control.TextInputControl;
import javafx.scene.input.KeyCode;
import javafx.scene.input.KeyCombination;
import javafx.scene.input.KeyEvent;
import javafx.scene.layout.StackPane;
import javafx.stage.Stage;

import nasa.commons.core.GuiSettings;
import nasa.commons.core.LogsCenter;
import nasa.logic.Logic;
import nasa.logic.commands.CommandResult;
import nasa.logic.commands.exceptions.CommandException;
import nasa.logic.parser.exceptions.ParseException;

/**
 * The Main Window. Provides the basic application layout containing
 * a menu bar and space where other JavaFX elements can be placed.
 */
public class MainWindow extends UiPart<Stage> {

    private static final String FXML = "MainWindow.fxml";

    private final Logger logger = LogsCenter.getLogger(getClass());

    private Stage primaryStage;
    private Logic logic;

    // Independent Ui parts residing in this Ui container
    private ResultDisplay resultDisplay;
    private HelpWindow helpWindow;
<<<<<<< HEAD
    private TabPanel tabPanel;
=======
    private CalendarView calendarView;
>>>>>>> 3e020e8f

    @FXML
    private StackPane commandBoxPlaceholder;
    @FXML
    private MenuItem helpMenuItem;
    @FXML
    private StackPane resultDisplayPlaceholder;
    @FXML
    private StackPane statusbarPlaceholder;
    @FXML
    private StackPane tabPanelPlaceholder;

    @FXML
    private TabPane tabPane;

    @FXML
    private StackPane calendarPlaceholder;

    public MainWindow(Stage primaryStage, Logic logic) {
        super(FXML, primaryStage);

        // Set dependencies
        this.primaryStage = primaryStage;
        this.logic = logic;

        // Configure the UI
        setWindowDefaultSize(logic.getGuiSettings());

        setAccelerators();

        helpWindow = new HelpWindow();
<<<<<<< HEAD
        primaryStage.addEventFilter(KeyEvent.KEY_RELEASED, event -> {
            //Overriding default redo
            if (event.getCode() == KeyCode.Z && event.isShortcutDown() && event.isShiftDown()) {
                event.consume();
                try {
                    executeCommand("redo");
                } catch (ParseException | CommandException e) {
                    logger.info("Invalid command.");
                }
                //Overriding default undo
            } else if (event.getCode() == KeyCode.Z && event.isShortcutDown()) {
                event.consume();
                try {
                    executeCommand("undo");
                } catch (ParseException | CommandException e) {
                    logger.info("Invalid command");
                }
            } else if (event.getCode() == KeyCode.TAB) {
                tabPanel.next();
            }
        });
=======
        initializeCalendar();
    }

    private void initializeCalendar() {
        calendarView = new CalendarView(logic.getFilteredModuleList());
        calendarPlaceholder.getChildren().add(calendarView.getRoot());
        calendarPlaceholder.getStyleClass().add("background");
>>>>>>> 3e020e8f
    }

    public Stage getPrimaryStage() {
        return primaryStage;
    }

    private void setAccelerators() {
        setAccelerator(helpMenuItem, KeyCombination.valueOf("F1"));
    }

    /**
     * Sets the accelerator of a MenuItem.
     * @param keyCombination the KeyCombination value of the accelerator
     */
    private void setAccelerator(MenuItem menuItem, KeyCombination keyCombination) {
        menuItem.setAccelerator(keyCombination);

        /*
         * TODO: the code below can be removed once the bug reported here
         * https://bugs.openjdk.java.net/browse/JDK-8131666
         * is fixed in later version of SDK.
         *
         * According to the bug report, TextInputControl (TextField, TextArea) will
         * consume function-key events. Because CommandBox contains a TextField, and
         * ResultDisplay contains a TextArea, thus some accelerators (e.g F1) will
         * not work when the focus is in them because the key event is consumed by
         * the TextInputControl(s).
         *
         * For now, we add following event filter to capture such key events and open
         * help window purposely so to support accelerators even when focus is
         * in CommandBox or ResultDisplay.
         */
        getRoot().addEventFilter(KeyEvent.KEY_PRESSED, event -> {
            if (event.getTarget() instanceof TextInputControl && keyCombination.match(event)) {
                menuItem.getOnAction().handle(new ActionEvent());
                event.consume();
            }
        });
    }

    /**
     * Fills up all the placeholders of this window.
     */
    void fillInnerParts() {

<<<<<<< HEAD
        /*
        TODO: Implement Activity list panel to display activity of the respective module
        Can use {@code logic.getFilteredActivityList()}
         */
        tabPanel = new TabPanel(logic);
        tabPanelPlaceholder.getChildren().add(tabPanel.getRoot());

=======
>>>>>>> 3e020e8f
        resultDisplay = new ResultDisplay();
        resultDisplayPlaceholder.getChildren().add(resultDisplay.getRoot());

        StatusBarFooter statusBarFooter = new StatusBarFooter(logic.getNasaBookFilePath());
        statusbarPlaceholder.getChildren().add(statusBarFooter.getRoot());

        CommandBox commandBox = new CommandBox(this::executeCommand);
        commandBoxPlaceholder.getChildren().add(commandBox.getRoot());
    }

    /**
     * Sets the default size based on {@code guiSettings}.
     */
    private void setWindowDefaultSize(GuiSettings guiSettings) {
        primaryStage.setHeight(guiSettings.getWindowHeight());
        primaryStage.setWidth(guiSettings.getWindowWidth());
        if (guiSettings.getWindowCoordinates() != null) {
            primaryStage.setX(guiSettings.getWindowCoordinates().getX());
            primaryStage.setY(guiSettings.getWindowCoordinates().getY());
        }
    }

    /**
     * Opens the help window or focuses on it if it's already opened.
     */
    @FXML
    public void handleHelp() {
        if (!helpWindow.isShowing()) {
            helpWindow.show();
        } else {
            helpWindow.focus();
        }
    }

    void show() {
        primaryStage.show();
    }

    /**
     * Closes the application.
     */
    @FXML
    private void handleExit() {
        GuiSettings guiSettings = new GuiSettings(primaryStage.getWidth(), primaryStage.getHeight(),
            (int) primaryStage.getX(), (int) primaryStage.getY());
        logic.setGuiSettings(guiSettings);
        helpWindow.hide();
        primaryStage.hide();
    }

    /**
     * Executes the command and returns the result.
     *
     * @see Logic#execute(String)
     */
    private CommandResult executeCommand(String commandText) throws CommandException, ParseException {
        SingleSelectionModel<Tab> selectionModel = tabPane.getSelectionModel();
        try {
            CommandResult commandResult = logic.execute(commandText);
            logger.info("Result: " + commandResult.getFeedbackToUser());
            resultDisplay.setFeedbackToUser(commandResult.getFeedbackToUser());

            if (commandResult.isShowHelp()) {
                handleHelp();
            }

            if (commandResult.isExit()) {
                handleExit();
            }
            return commandResult;
        } catch (CommandException | ParseException e) {
            logger.info("Invalid command: " + commandText);
            resultDisplay.setFeedbackToUser(e.getMessage());
            throw e;
        }
    }
}<|MERGE_RESOLUTION|>--- conflicted
+++ resolved
@@ -5,9 +5,6 @@
 import javafx.event.ActionEvent;
 import javafx.fxml.FXML;
 import javafx.scene.control.MenuItem;
-import javafx.scene.control.SingleSelectionModel;
-import javafx.scene.control.Tab;
-import javafx.scene.control.TabPane;
 import javafx.scene.control.TextInputControl;
 import javafx.scene.input.KeyCode;
 import javafx.scene.input.KeyCombination;
@@ -38,11 +35,7 @@
     // Independent Ui parts residing in this Ui container
     private ResultDisplay resultDisplay;
     private HelpWindow helpWindow;
-<<<<<<< HEAD
     private TabPanel tabPanel;
-=======
-    private CalendarView calendarView;
->>>>>>> 3e020e8f
 
     @FXML
     private StackPane commandBoxPlaceholder;
@@ -54,12 +47,6 @@
     private StackPane statusbarPlaceholder;
     @FXML
     private StackPane tabPanelPlaceholder;
-
-    @FXML
-    private TabPane tabPane;
-
-    @FXML
-    private StackPane calendarPlaceholder;
 
     public MainWindow(Stage primaryStage, Logic logic) {
         super(FXML, primaryStage);
@@ -74,7 +61,6 @@
         setAccelerators();
 
         helpWindow = new HelpWindow();
-<<<<<<< HEAD
         primaryStage.addEventFilter(KeyEvent.KEY_RELEASED, event -> {
             //Overriding default redo
             if (event.getCode() == KeyCode.Z && event.isShortcutDown() && event.isShiftDown()) {
@@ -96,15 +82,6 @@
                 tabPanel.next();
             }
         });
-=======
-        initializeCalendar();
-    }
-
-    private void initializeCalendar() {
-        calendarView = new CalendarView(logic.getFilteredModuleList());
-        calendarPlaceholder.getChildren().add(calendarView.getRoot());
-        calendarPlaceholder.getStyleClass().add("background");
->>>>>>> 3e020e8f
     }
 
     public Stage getPrimaryStage() {
@@ -150,7 +127,6 @@
      */
     void fillInnerParts() {
 
-<<<<<<< HEAD
         /*
         TODO: Implement Activity list panel to display activity of the respective module
         Can use {@code logic.getFilteredActivityList()}
@@ -158,8 +134,6 @@
         tabPanel = new TabPanel(logic);
         tabPanelPlaceholder.getChildren().add(tabPanel.getRoot());
 
-=======
->>>>>>> 3e020e8f
         resultDisplay = new ResultDisplay();
         resultDisplayPlaceholder.getChildren().add(resultDisplay.getRoot());
 
@@ -216,7 +190,6 @@
      * @see Logic#execute(String)
      */
     private CommandResult executeCommand(String commandText) throws CommandException, ParseException {
-        SingleSelectionModel<Tab> selectionModel = tabPane.getSelectionModel();
         try {
             CommandResult commandResult = logic.execute(commandText);
             logger.info("Result: " + commandResult.getFeedbackToUser());
