package nasa.commons.core;

import java.awt.Point;
import java.awt.Toolkit;
import java.io.Serializable;
import java.util.Objects;

/**
 * A Serializable class that contains the GUI settings.
 * Guarantees: immutable.
 */
public class GuiSettings implements Serializable {

<<<<<<< HEAD
    private static final double DEFAULT_HEIGHT = Toolkit.getDefaultToolkit()
            .getScreenSize()
            .getHeight();;
    private static final double DEFAULT_WIDTH = Toolkit.getDefaultToolkit()
            .getScreenSize()
            .getWidth();
=======
    //Fills entire screen when program starts up.
    private static final double DEFAULT_HEIGHT = Toolkit.getDefaultToolkit().getScreenSize().getHeight();
    private static final double DEFAULT_WIDTH = Toolkit.getDefaultToolkit().getScreenSize().getWidth();
>>>>>>> 260c5ee0

    private final double windowWidth;
    private final double windowHeight;
    private final Point windowCoordinates;

    public GuiSettings() {
        windowWidth = DEFAULT_WIDTH;
        windowHeight = DEFAULT_HEIGHT;
        windowCoordinates = null; // null represent no coordinates
    }

    public GuiSettings(double windowWidth, double windowHeight, int xPosition, int yPosition) {
        this.windowWidth = windowWidth;
        this.windowHeight = windowHeight;
        windowCoordinates = new Point(xPosition, yPosition);
    }

    public double getWindowWidth() {
        return windowWidth;
    }

    public double getWindowHeight() {
        return windowHeight;
    }

    public Point getWindowCoordinates() {
        return windowCoordinates != null ? new Point(windowCoordinates) : null;
    }

    @Override
    public boolean equals(Object other) {
        if (other == this) {
            return true;
        }
        if (!(other instanceof GuiSettings)) { //this handles null as well.
            return false;
        }

        GuiSettings o = (GuiSettings) other;

        return windowWidth == o.windowWidth
                && windowHeight == o.windowHeight
                && Objects.equals(windowCoordinates, o.windowCoordinates);
    }

    @Override
    public int hashCode() {
        return Objects.hash(windowWidth, windowHeight, windowCoordinates);
    }

    @Override
    public String toString() {
        StringBuilder sb = new StringBuilder();
        sb.append("Width : " + windowWidth + "\n");
        sb.append("Height : " + windowHeight + "\n");
        sb.append("Position : " + windowCoordinates);
        return sb.toString();
    }
}<|MERGE_RESOLUTION|>--- conflicted
+++ resolved
@@ -11,18 +11,13 @@
  */
 public class GuiSettings implements Serializable {
 
-<<<<<<< HEAD
+    //Fills up entire screen when programme starts.
     private static final double DEFAULT_HEIGHT = Toolkit.getDefaultToolkit()
             .getScreenSize()
             .getHeight();;
     private static final double DEFAULT_WIDTH = Toolkit.getDefaultToolkit()
             .getScreenSize()
             .getWidth();
-=======
-    //Fills entire screen when program starts up.
-    private static final double DEFAULT_HEIGHT = Toolkit.getDefaultToolkit().getScreenSize().getHeight();
-    private static final double DEFAULT_WIDTH = Toolkit.getDefaultToolkit().getScreenSize().getWidth();
->>>>>>> 260c5ee0
 
     private final double windowWidth;
     private final double windowHeight;
