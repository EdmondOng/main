package NASA.model.activity;

import static java.util.Objects.requireNonNull;
import static NASA.commons.util.AppUtil.checkArgument;

import java.text.ParseException;
import java.time.LocalDateTime;
import java.time.format.DateTimeFormatter;
import java.text.SimpleDateFormat;

/**
 * Represents Date of an Activity.
 * Guarantees: immutable; is valid as declared in {@link #isValidDate(String)}.
 */
public class Date {
    public static final String MESSAGE_CONSTRAINTS =
            "Dates should only be in the format DD-MM-YYYY HH:MM, and it should not be blank";

    public final LocalDateTime date;

    /**
     * Constructs a {@code Date}.
     *
     * @param date A valid date.
     */
    public Date(String date) {
        requireNonNull(date);
        checkArgument(isValidDate(date), MESSAGE_CONSTRAINTS);
        this.date = constructDateTime(date);
    }

    private static LocalDateTime constructDateTime(String date) {
        DateTimeFormatter formatter = DateTimeFormatter.ofPattern("dd-MM-yyyy HH:mm");
        return LocalDateTime.parse(date, formatter);
    }

    public static Date now() {
       String now = LocalDateTime.now().format(DateTimeFormatter.ofPattern("dd-MM-yyyy HH:mm"));
       return new Date(now);
    }

    /**
     * Checks if a given string is a valid date.
     *
     * @return true if the string matches date format.
     */
    public static boolean isValidDate(String test) {
        try {
            SimpleDateFormat formatter = new SimpleDateFormat("dd-MM-yyyy HH:mm");
            formatter.setLenient(false);
            formatter.parse(test);
            return true;
        } catch (ParseException e) {
            return false;
        }
    }

<<<<<<< HEAD
    public boolean isAfter(Date other) {
        return date.isAfter(other.getDate());
    }

    public boolean isBefore(Date other) {
        return date.isBefore(other.getDate());
    }

    public boolean isEqual(Date other) {
        return date.isEqual(other.getDate());
=======
    /**
     * Constructs a new date from the current date and number of days to add to this current date.
     * @param numOfDaysToAdd number of days from the current day
     * @return a new instance of date
     */
    public Date addDaysToCurrDate(int numOfDaysToAdd) {
        LocalDateTime oldDateTime = this.getDate();
        LocalDateTime newDateTime = oldDateTime.plusDays(numOfDaysToAdd);
        String newDateTimeStr = newDateTime.format(DateTimeFormatter.ofPattern("dd-MM-yyyy HH:mm"));
        return new Date(newDateTimeStr);
>>>>>>> 54c6477b
    }

    public LocalDateTime getDate() {
        return date;
    }

    /**
     * Returns date as a string with format MMM d yyyy.
     *
     * @return date as a string with format MMM d yyyy.
     */
    @Override
    public String toString() {
        return date.format(DateTimeFormatter.ofPattern("dd-MM-yyyy HH:mm"));
    }

    @Override
    public boolean equals(Object other) {
        return other == this // short circuit if same object
                || (other instanceof Date // instanceof handles nulls
                && date.equals(((Date) other).date)); // state check
    }

    @Override
    public int hashCode() {
        return date.hashCode();
    }
}
<|MERGE_RESOLUTION|>--- conflicted
+++ resolved
@@ -55,7 +55,6 @@
         }
     }
 
-<<<<<<< HEAD
     public boolean isAfter(Date other) {
         return date.isAfter(other.getDate());
     }
@@ -66,18 +65,18 @@
 
     public boolean isEqual(Date other) {
         return date.isEqual(other.getDate());
-=======
+    }
+
     /**
      * Constructs a new date from the current date and number of days to add to this current date.
      * @param numOfDaysToAdd number of days from the current day
      * @return a new instance of date
      */
     public Date addDaysToCurrDate(int numOfDaysToAdd) {
-        LocalDateTime oldDateTime = this.getDate();
+        LocalDateTime oldDateTime = getDate();
         LocalDateTime newDateTime = oldDateTime.plusDays(numOfDaysToAdd);
         String newDateTimeStr = newDateTime.format(DateTimeFormatter.ofPattern("dd-MM-yyyy HH:mm"));
         return new Date(newDateTimeStr);
->>>>>>> 54c6477b
     }
 
     public LocalDateTime getDate() {
