package seedu.address.model.activity;

/**
 * Abstract class to specify fields with getter and setters for activities.
 */
public abstract class Activity {

    private Name name;

    private Date date;

    private Note note;

    private boolean isDone;

    /**
     * Constructs a {@code activity}
     * @param name name of activity
     * @param date date of the activity
     * @param note note of the activity
     */
    public Activity(Name name, Date date, Note note) {
        this.name = name;
        this.date = date;
        this.note = note;
        this.isDone = false;
    }

    //Priority priority;

    /**
<<<<<<< HEAD
     * Every field must be present and not null.
     */
    public Activity(Name name, Date date, Note note) {
        this.name = name;
        this.date = date;
        this.note = note;
    }

=======
     * Retrieve the name of the activity.
     * @return String name
     */
>>>>>>> c31a187a
    public Name getName() {
        return name;
    }

    /**
     * Sets the activity name to a new name.
     * Used for editing activities.
     * @param name of the activity
     */
    public void setName(Name name) {
        this.name = name;
    }

    /**
     * Retrieve the date of the activity.
     * @return Date object representing when it is going to occur
     */
    public Date getDate() {
        return date;
    }

    /**
     * Sets the date of the activity to a new date.
     * Used for editing activities.
     * @param date of the activity
     */
    public void setDate(Date date) {
        this.date = date;
    }

    /**
     * Retrieve the note object of the activity.
     * @return Note of the activity
     */
    public Note getNote() {
        return note;
    }

    /**
     * Sets the note of the activity to a new one.
     * Used for editing activities.
     * @param note of the activity
     */
    public void setNote(Note note) {
        this.note = note;
    }

    /**
<<<<<<< HEAD
     * Returns true if both activities of the same name, note and date.
     * @param otherActivity
     * @return
     */
    public boolean isSameActivity(Activity otherActivity) {
        if (otherActivity == this) {
            return true;
        }

        return otherActivity != null
                && otherActivity.getName().equals(getName())
                && otherActivity.getNote().equals(getNote())
                && otherActivity.getDate().equals(getDate());
    }

    /**
     * Returns true if both activities have the same identity and data fields.
     * This defines a stronger notion of equality between two activities.
     */
    @Override
    public boolean equals(Object other) {
        if (other == this) {
            return true;
        }

        if (!(other instanceof Activity)) {
            return false;
        }

        Activity otherActivity = (Activity) other;
        return otherActivity.getName().equals(getName())
                && otherActivity.getNote().equals(getNote())
                && otherActivity.getDate().equals(getDate());
    }
=======
     * Sets the task to done.
     */
    public void setDone() {
        isDone = true;
    }

    /**
     * Retrieve the done status of the activity.
     * @return boolean, true means done, false means not
     */
    public boolean getIsDone() {
        return isDone;
    }

>>>>>>> c31a187a
    /*
    public Priority getPriority() {
        return priority;
    }

    public void setPriority(Priority priority) {
        this.priority = priority;
    }
     */
}<|MERGE_RESOLUTION|>--- conflicted
+++ resolved
@@ -29,20 +29,9 @@
     //Priority priority;
 
     /**
-<<<<<<< HEAD
-     * Every field must be present and not null.
-     */
-    public Activity(Name name, Date date, Note note) {
-        this.name = name;
-        this.date = date;
-        this.note = note;
-    }
-
-=======
      * Retrieve the name of the activity.
      * @return String name
      */
->>>>>>> c31a187a
     public Name getName() {
         return name;
     }
@@ -91,7 +80,6 @@
     }
 
     /**
-<<<<<<< HEAD
      * Returns true if both activities of the same name, note and date.
      * @param otherActivity
      * @return
@@ -126,7 +114,8 @@
                 && otherActivity.getNote().equals(getNote())
                 && otherActivity.getDate().equals(getDate());
     }
-=======
+  
+    /**
      * Sets the task to done.
      */
     public void setDone() {
@@ -140,8 +129,7 @@
     public boolean getIsDone() {
         return isDone;
     }
-
->>>>>>> c31a187a
+  
     /*
     public Priority getPriority() {
         return priority;
