--- conflicted
+++ resolved
@@ -6,11 +6,6 @@
 
 import org.junit.jupiter.api.Test;
 
-<<<<<<< HEAD
-import nasa.testutil.Assert;
-
-=======
->>>>>>> 3416a4c8
 class DeadlineTest {
 
     @Test
