package nasa.model.activity;

import static nasa.testutil.Assert.assertThrows;
import static org.junit.jupiter.api.Assertions.assertFalse;
import static org.junit.jupiter.api.Assertions.assertTrue;

import org.junit.jupiter.api.Test;

class DateTest {

    @Test
    public void constructor_null_throwsNullPointerException() {
        assertThrows(NullPointerException.class, () -> new Date(null));
    }

    @Test
    public void constructor_invalidDate_throwsIllegalArgumentException() {
        String invalidDate = "";
        assertThrows(IllegalArgumentException.class, () -> new Date(invalidDate));
    }

    @Test
    void isValidDate() {
        // null Date
        assertThrows(NullPointerException.class, () -> Date.isValidDate(null));

        // invalid Dates
        assertFalse(Date.isValidDate("")); // empty string
        assertFalse(Date.isValidDate(" ")); // spaces only
        assertFalse(Date.isValidDate("30-02-2020")); // invalid date
        assertFalse(Date.isValidDate("31-02-2020 12:00"));
        assertFalse(Date.isValidDate("29-02-2020")); //no time;

        // valid Dates
        assertTrue(Date.isValidDate("29-02-2020 23:59")); //leap year
<<<<<<< HEAD
        assertTrue(Date.isValidDate("29-2-2020 23:59")); //leap year

=======
        assertTrue(Date.isValidDate("12-03-2020 20:00")); //leap year
>>>>>>> c0433f7c
    }

    @Test
    void getDifferenceInDate() {
        Date dateNoOne = new Date("20-04-2020 23:59");
        Date dateNoTwo = new Date("19-04-2020 01:00");

        long[] difference = dateNoOne.getDifference(dateNoTwo);

        for (long x : difference) {
            System.out.println(x);
        }
    }

    @Test
    void testToString() {
    }

    @Test
    void testEquals() {
    }

    @Test
    void testHashCode() {
    }
}<|MERGE_RESOLUTION|>--- conflicted
+++ resolved
@@ -33,12 +33,9 @@
 
         // valid Dates
         assertTrue(Date.isValidDate("29-02-2020 23:59")); //leap year
-<<<<<<< HEAD
         assertTrue(Date.isValidDate("29-2-2020 23:59")); //leap year
 
-=======
         assertTrue(Date.isValidDate("12-03-2020 20:00")); //leap year
->>>>>>> c0433f7c
     }
 
     @Test
