--- conflicted
+++ resolved
@@ -3,15 +3,10 @@
 import static org.junit.jupiter.api.Assertions.assertEquals;
 
 import nasa.logic.commands.Command;
-import nasa.logic.parser.Parser;
 import nasa.logic.parser.exceptions.ParseException;
 
 /**
-<<<<<<< HEAD
  * Contains helper methods for testing command parsers.
-=======
- * Util class for command parser tests.
->>>>>>> 09abbebd
  */
 public class CommandParserTestUtil {
 
