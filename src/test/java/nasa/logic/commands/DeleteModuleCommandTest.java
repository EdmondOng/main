package nasa.logic.commands;

import static nasa.logic.commands.CommandTestUtil.assertCommandFailure;
import static nasa.logic.commands.CommandTestUtil.assertCommandSuccess;
import static nasa.testutil.TypicalIndexes.INDEX_FIRST_ACTIVITY;
import static nasa.testutil.TypicalModules.getTypicalNasaBook;
import static org.junit.jupiter.api.Assertions.assertFalse;
import static org.junit.jupiter.api.Assertions.assertTrue;

import org.junit.jupiter.api.Test;

import nasa.model.HistoryBook;
import nasa.model.Model;
import nasa.model.ModelManager;
import nasa.model.UserPrefs;
import nasa.model.module.Module;
import nasa.model.module.ModuleCode;

/**
 * Contains integration tests (interaction with the Model, UndoCommand and RedoCommand) and unit tests for
 * {@code DeleteModuleCommand}.
 */
public class DeleteModuleCommandTest {

<<<<<<< HEAD
    private Model model = new ModelManager(new NasaBookBuilder().build(), new HistoryBook<>(), new UserPrefs());
=======
    private Model model = new ModelManager(getTypicalNasaBook(), new UserPrefs());
>>>>>>> c0433f7c

    @Test
    public void execute_validModuleUnfilteredList_success() {
        Module moduleToDelete = model.getFilteredModuleList().get(INDEX_FIRST_ACTIVITY.getZeroBased());
        DeleteModuleCommand deleteCommand = new DeleteModuleCommand(moduleToDelete.getModuleCode());

        String expectedMessage = String.format(DeleteModuleCommand.MESSAGE_DELETE_MODULE_SUCCESS,
                moduleToDelete.getModuleCode().toString());

        ModelManager expectedModel = new ModelManager(model.getNasaBook(), new HistoryBook<>(), new UserPrefs());
        expectedModel.deleteModule(moduleToDelete);

        assertCommandSuccess(deleteCommand, model, expectedMessage, expectedModel);
    }

    @Test
    public void execute_invalidModuleUnfilteredList_throwsCommandException() {
        DeleteModuleCommand deleteCommand = new DeleteModuleCommand(new ModuleCode("DAO2703"));
        assertCommandFailure(deleteCommand, model, DeleteModuleCommand.MESSAGE_FAILURE);
    }
    /*

    @Test
    public void execute_validModuleFilteredList_success() {
        showModuleAtIndex(model, INDEX_FIRST_PERSON);

        Module moduleToDelete = model.getFilteredModuleList().get(new Index(1));
        DeleteModuleCommand deleteCommand = new DeleteModuleCommand(new ModuleCode("CS2103T"));

        String expectedMessage = String.format(DeleteModuleCommand.MESSAGE_DELETE_MODULE_SUCCESS, moduleToDelete);

        Model expectedModel = new ModelManager(model.getNasaBook(), new UserPrefs());
        expectedModel.deleteModule(moduleToDelete);
        showNoModule(expectedModel);

        assertCommandSuccess(deleteCommand, model, expectedMessage, expectedModel);
    }


    @Test
    public void execute_invalidIndexFilteredList_throwsCommandException() {
        showModuleAtIndex(model, INDEX_FIRST_PERSON);

        Index outOfBoundIndex = INDEX_SECOND_PERSON;
        // ensures that outOfBoundIndex is still in bounds of address book list
        assertTrue(outOfBoundIndex.getZeroBased() < model.getAddressBook().getModuleList().size());

        DeleteCommand deleteCommand = new DeleteCommand(outOfBoundIndex);

        assertCommandFailure(deleteCommand, model, Messages.MESSAGE_INVALID_PERSON_DISPLAYED_INDEX);
    }

     */


    @Test
    public void execute_invalidModuleUnfilteredList_failure() {
        // a  module that does not exist
        DeleteModuleCommand deleteModuleCommand = new DeleteModuleCommand(new ModuleCode("MA1521"));
        assertCommandFailure(deleteModuleCommand, model, DeleteModuleCommand.MESSAGE_FAILURE);
    }

    @Test
    public void equals() {
        DeleteModuleCommand deleteFirstCommand = new DeleteModuleCommand(new ModuleCode("CS2103T"));
        DeleteModuleCommand deleteSecondCommand = new DeleteModuleCommand(new ModuleCode("CS2101"));

        // same object -> returns true
        assertTrue(deleteFirstCommand.equals(deleteFirstCommand));

        // same values -> returns true
        DeleteModuleCommand deleteFirstCommandCopy = new DeleteModuleCommand(new ModuleCode("CS2103T"));
        assertTrue(deleteFirstCommand.equals(deleteFirstCommandCopy));

        // different types -> returns false
        assertFalse(deleteFirstCommand.equals(1));

        // null -> returns false
        assertFalse(deleteFirstCommand.equals(null));

        // different person -> returns false
        assertFalse(deleteFirstCommand.equals(deleteSecondCommand));
    }

    /**
     * Updates {@code model}'s filtered list to show no one.
     */
    private void showNoModule(Model model) {
        model.updateFilteredModuleList(p -> false);

        assertTrue(model.getFilteredModuleList().isEmpty());
    }

}<|MERGE_RESOLUTION|>--- conflicted
+++ resolved
@@ -22,11 +22,7 @@
  */
 public class DeleteModuleCommandTest {
 
-<<<<<<< HEAD
-    private Model model = new ModelManager(new NasaBookBuilder().build(), new HistoryBook<>(), new UserPrefs());
-=======
-    private Model model = new ModelManager(getTypicalNasaBook(), new UserPrefs());
->>>>>>> c0433f7c
+    private Model model = new ModelManager(getTypicalNasaBook(), new HistoryBook<>(), new UserPrefs());
 
     @Test
     public void execute_validModuleUnfilteredList_success() {
