--- conflicted
+++ resolved
@@ -18,11 +18,7 @@
 
 public class DeleteActivityCommandTest {
 
-<<<<<<< HEAD
-    private Model model = new ModelManager(new NasaBookBuilder().build(), new HistoryBook<>(), new UserPrefs());
-=======
-    private Model model = new ModelManager(getTypicalNasaBook(), new UserPrefs());
->>>>>>> c0433f7c
+    private Model model = new ModelManager(getTypicalNasaBook(), new HistoryBook<>(), new UserPrefs());
 
     @Test
     public void execute_validActivityUnfilteredList_success() {
@@ -33,12 +29,7 @@
         String expectedMessage = String.format(INDEX_FIRST_ACTIVITY.toString()
             + DeleteActivityCommand.MESSAGE_DELETE_ACTIVITY_SUCCESS);
 
-<<<<<<< HEAD
-        ModelManager expectedModel = new ModelManager(new NasaBookBuilder().build(), new HistoryBook<>(),
-                new UserPrefs());
-=======
-        ModelManager expectedModel = new ModelManager(getTypicalNasaBook(), new UserPrefs());
->>>>>>> c0433f7c
+        ModelManager expectedModel = new ModelManager(getTypicalNasaBook(), new HistoryBook<>(), new UserPrefs());
         expectedModel.removeActivityByIndex(moduleCode, INDEX_FIRST_ACTIVITY);
 
         assertCommandSuccess(deleteActivityCommand, model, expectedMessage, expectedModel);
