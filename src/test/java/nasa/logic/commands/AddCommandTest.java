--- conflicted
+++ resolved
@@ -500,7 +500,6 @@
         }
 
         @Override
-<<<<<<< HEAD
         public boolean setSchedule(ModuleCode module, Name activity, Index type) {
             return false;
         }
@@ -508,13 +507,11 @@
         @Override
         public String quote() {
             return null;
-=======
-        public void setSchedule(ModuleCode module, Name activity, Index type) {}
+        }
 
         @Override
         public void sortActivityList(SortMethod sortMethod) {
 
->>>>>>> 0199208a
         }
     }
 
