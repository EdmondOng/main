package nasa.logic.commands;

import static nasa.logic.commands.CommandTestUtil.assertCommandSuccess;
import static nasa.logic.commands.HelpCommand.SHOWING_HELP_MESSAGE;

import org.junit.jupiter.api.Test;

import nasa.model.Model;
import nasa.model.ModelManager;

public class HelpCommandTest {
    private Model model = new ModelManager();
    private Model expectedModel = new ModelManager();

    @Test
    public void execute_help_success() {
<<<<<<< HEAD
        CommandResult expectedCommandResult = new CommandResult(SHOWING_HELP_MESSAGE, true,
                false, false);
=======
        CommandResult expectedCommandResult = new CommandResult(SHOWING_HELP_MESSAGE, true, false,
                false, false, CommandResult.EMPTY_BYTE_ARRAY_DATA);
>>>>>>> 19bd6cde
        assertCommandSuccess(new HelpCommand(), model, expectedCommandResult, expectedModel);
    }
}<|MERGE_RESOLUTION|>--- conflicted
+++ resolved
@@ -14,13 +14,8 @@
 
     @Test
     public void execute_help_success() {
-<<<<<<< HEAD
-        CommandResult expectedCommandResult = new CommandResult(SHOWING_HELP_MESSAGE, true,
-                false, false);
-=======
         CommandResult expectedCommandResult = new CommandResult(SHOWING_HELP_MESSAGE, true, false,
                 false, false, CommandResult.EMPTY_BYTE_ARRAY_DATA);
->>>>>>> 19bd6cde
         assertCommandSuccess(new HelpCommand(), model, expectedCommandResult, expectedModel);
     }
 }