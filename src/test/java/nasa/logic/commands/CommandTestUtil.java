--- conflicted
+++ resolved
@@ -17,14 +17,9 @@
 
 import nasa.logic.commands.exceptions.CommandException;
 import nasa.model.Model;
-<<<<<<< HEAD
 import nasa.testutil.EditActivityDescriptorBuilder;
-import seedu.address.logic.commands.EditCommand;
-import seedu.address.testutil.EditPersonDescriptorBuilder;
-=======
 import nasa.model.NasaBook;
 import nasa.model.module.Module;
->>>>>>> 09abbebd
 
 /**
  * Test util.
@@ -46,11 +41,7 @@
     public static final String VALID_PRIORITY_HIGH = "1";
     public static final String VALID_PRIORITY_LOW = "5";
     public static final String VALID_DATE_TEST = "12-12-2020 23:59";
-<<<<<<< HEAD
-    public static final String VALID_DATE_TEST_2 = "29-02-2020 12:00";
-=======
     public static final String VALID_DATE_TEST_2 = "14-12-2020 23:59";
->>>>>>> 09abbebd
 
     // parameters with their prefixes
     public static final String MODULE_DESC_CS2030 = " " + PREFIX_MODULE + VALID_MODULE_CS2030;
@@ -65,12 +56,9 @@
     public static final String PRIORITY_DESC_HIGH = " " + PREFIX_PRIORITY + VALID_PRIORITY_HIGH;
     public static final String PRIORITY_DESC_LOW = " " + PREFIX_PRIORITY + VALID_PRIORITY_LOW;
     public static final String DATE_DESC_TEST = " " + PREFIX_DATE + VALID_DATE_TEST;
-<<<<<<< HEAD
     public static final String DATE_DESC_TEST_2 = " " + PREFIX_DATE + VALID_DATE_TEST_2;
-=======
     public static final String DATE_DESC_TEST_FROM = " " + PREFIX_START_DATE + VALID_DATE_TEST;
     public static final String DATE_DESC_TEST_TO = " " + PREFIX_END_DATE + VALID_DATE_TEST_2;
->>>>>>> 09abbebd
 
     // invalid parameters with their prefixes
     public static final String INVALID_MODULE_DESC = " " + PREFIX_MODULE + "@31_+"; //only alphanumeric char
