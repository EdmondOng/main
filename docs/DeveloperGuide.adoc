--- conflicted
+++ resolved
@@ -12,7 +12,7 @@
 :note-caption: :information_source:
 :warning-caption: :warning:
 endif::[]
-:repoURL: https://github.com/se-edu/NASAbook-level3/tree/master
+:repoURL: https://github.com/AY1920S2-CS2103T-T10-4/main
 
 By: `CS2103T-T10-4`      Since: `Feb 2020`      Licence: `NUS`
 
@@ -34,8 +34,8 @@
 The `.puml` files used to create diagrams in this document can be found in the link:{repoURL}/docs/diagrams/[diagrams] folder.
 Refer to the <<UsingPlantUml#, Using PlantUML guide>> to learn how to create and edit diagrams.
 
-`Main` has two classes called link:{repoURL}/src/main/java/seedu/NASA/Main.java[`Main`] and
-link:{repoURL}/src/main/java/seedu/NASA/MainApp.java[`MainApp`]. It is responsible for,
+`Main` has two classes called link:{repoURL}/src/main/java/nasa/Main.java[`Main`] and
+link:{repoURL}/src/main/java/nasa/MainApp.java[`MainApp`]. It is responsible for,
 
 * At app launch: Initializes the components in the correct sequence, and connects them up with each other.
 * At shut down: Shuts down the components and invokes cleanup method where necessary.
@@ -78,14 +78,11 @@
 .Structure of the UI Component
 image::UiClassDiagram.png[]
 
-*API* : link:{repoURL}/src/main/java/seedu/NASA/ui/Ui.java[`Ui.java`]
+*API* : link:{repoURL}/src/main/java/nasa/ui/Ui.java[`Ui.java`]
 
 The UI consists of a `MainWindow` that is made up of parts e.g.`CommandBox`, `ResultDisplay`, `PersonListPanel`, `StatusBarFooter` etc. All these, including the `MainWindow`, inherit from the abstract `UiPart` class.
 
-The `UI` component uses JavaFx UI framework. The layout of these UI parts are defined in matching `.fxml` files that are
- in the `src/main/resources/view` folder. For example, the layout of the
- link:{repoURL}/src/main/java/seedu/NASA/ui/MainWindow.java[`MainWindow`] is specified in
- link:{repoURL}/src/main/resources/view/MainWindow.fxml[`MainWindow.fxml`]
+The `UI` component uses JavaFx UI framework. The layout of these UI parts are defined in matching `.fxml` files that are in the `src/main/resources/view` folder. For example, the layout of the link:{repoURL}/src/main/java/seedu/address/ui/MainWindow.java[`MainWindow`] is specified in link:{repoURL}/src/main/resources/view/MainWindow.fxml[`MainWindow.fxml`]
 
 The `UI` component,
 
@@ -100,9 +97,9 @@
 image::LogicClassDiagram.png[]
 
 *API* :
-link:{repoURL}/src/main/java/seedu/NASA/logic/Logic.java[`Logic.java`]
-
-.  `Logic` uses the `AddressBookParser` class to parse the user command.
+link:{repoURL}/src/main/java/nasa/logic/Logic.java[`Logic.java`]
+
+.  `Logic` uses the `NasaBookParser` class to parse the user command.
 .  This results in a `Command` object which is executed by the `LogicManager`.
 .  The command execution can affect the `Model` (e.g. adding a module).
 .  The result of the command execution is encapsulated as a `CommandResult` object which is passed back to the `Ui`.
@@ -121,7 +118,7 @@
 .Structure of the Model Component
 image::ModelClassDiagram.png[]
 
-*API* : link:{repoURL}/src/main/java/seedu/NASA/model/Model.java[`Model.java`]
+*API* : link:{repoURL}/src/main/java/nasa/model/Model.java[`Model.java`]
 
 The `Model`,
 
@@ -141,7 +138,7 @@
 .Structure of the Storage Component
 image::StorageClassDiagram.png[]
 
-*API* : link:{repoURL}/src/main/java/seedu/NASA/storage/Storage.java[`Storage.java`]
+*API* : link:{repoURL}/src/main/java/nasa/storage/Storage.java[`Storage.java`]
 
 The `Storage` component,
 
@@ -151,7 +148,7 @@
 [[Design-Commons]]
 === Common classes
 
-Classes used by multiple components are in the `seedu.NASAbook.commons` package.
+Classes used by multiple components are in the `nasa.commons` package.
 
 == Implementation
 
@@ -162,9 +159,8 @@
 ==== Proposed Implementation
 
 The undo/redo mechanism is facilitated by `VersionedAddressBook`.
-It extends `AddressBook` with an undo/redo history, stored internally as an `NASABookStateList` and
-`currentStatePointer`
-.
+It extends `NasaBook` with an undo/redo history, stored internally as an `addressBookStateList` and
+`currentStatePointer`.
 Additionally, it implements the following operations:
 
 * `VersionedAddressBook#commit()` -- Saves the current NASA book state in its history.
@@ -439,7 +435,7 @@
 
 |`* *` |busy student |export all my tasks  |view them easily
 
-|`* *` |student |add in my moduleal timetable  |detect clashes between my moduleal and school timetable
+|`* *` |student |add in my personal timetable  |detect clashes between my personal and school timetable
 
 |`* *` |busy student |jot down notes during lecture  |refer to them in the future
 
@@ -958,11 +954,79 @@
 
 . Trying to delete a module that does not exist
 
-<<<<<<< HEAD
+.. Test case: `Mdelete m/AX1103` +
+Expected: Unless the user adds in the module above, there should be an error message displayed.
+
+. Passing in a wrong format for module
+
+.. Test case: `Mdelete m/1@00` +
+Expected: Error message with wrong format for module will be shown.
+
+=== Adding an Activity
+
+. Adding a new activity
+
+.. Test case: `deadline m/CS2030 a/Lab 2 d/12-12-2020 23:59 p/1` +
+Expected: A new deadline activity with the above description is displayed within the CS2030 module activity list.
+
+.. Test case: `lesson m/CS2030 a/Tutorial sd/12-12-2020 10:00 ed/12-12-2020 12:00 n/Do tutorial` +
+Expected: A new lesson activity with the above description is displayed within the CS2030 module activity list.
+
+.. Test case: `event m/CS2030 a/Recitation sd/12-12-2020 12:00 ed/12-12-2020 14:00` +
+Expected: A new event activity with the above description is displayed within the CS2030 module activity list.
+
+. Adding a duplicate activity
+
+.. Test case: `deadline m/CS2030 a/Lab 2 d/12-12-2020 23:59 p/1` +
+Expected: If this activity has not been added already, enter this command twice. A duplicated activity error message will be displayed.
+
+. Adding an activity to a module that does not exist
+
+.. Test case: `deadline m/MA1101R a/Lab 2 d/12-12-2020 23:59 p/1` +
+Expected: Assuming this module does not exist (not displayed), then a module not found error will be thrown.
+
+=== Deleting an activity
+
+. Deleting an activity that exists
+
+.. Test case: `delete 1 m/CS2030` +
+Expected: The first activity in the CS2030 activity list will be deleted.
+
+. Deleting an activity that does not exist
+
+.. Test case: `delete 10 m/CS2030` +
+Expected: An error message will be displayed.
+
+.. Test case: `delete 200 m/CS2101` +
+Expected: An error message will be displayed.
+
+. Deleting an activity from a module that does not exist
+
+.. Test case: `delete 1 m/AX1107` +
+Expected: An error message will be displayed.
+
+=== Editing a module
+
+. Editing a module
+
+.. Test case: `Medit m/CS2O30 m/CS1231 n/Discrete Structures in Mathematics` +
+Expected: Module CS2030 will be changed to CS1231 with the name.
+
+. Editing a module that does not exist
+
+.. Test case: `Medit m/AX1107 m/CS1231 n/Discrete Structures in Mathematics` +
+Expected: Module cannot be found error will be displayed.
+
+. Editing a module but with the same name and/or module code
+
+.. Test case: `Medit m/CS2030 m/CS2030 n/Programming Methodology II` +
+Expected: Module being edited already contains the following descriptions error will be shown.
 === Deleting a module
 
+=== Editing an Activity
 . Deleting a module while all modules are listed
 
+. Editing an activity
 .. Prerequisites: List all modules using the `list` command. Multiple modules in the list.
 .. Test case: `delete 1` +
    Expected: First contact is deleted from the list. Details of the deleted contact shown in the status message. Timestamp in the status bar is updated.
@@ -970,79 +1034,6 @@
    Expected: No module is deleted. Error details shown in the status message. Status bar remains the same.
 .. Other incorrect delete commands to try: `delete`, `delete x` (where x is larger than the list size) _{give more}_ +
    Expected: Similar to previous.
-=======
-.. Test case: `Mdelete m/AX1103` +
-Expected: Unless the user adds in the module above, there should be an error message displayed.
-
-. Passing in a wrong format for module
-
-.. Test case: `Mdelete m/1@00` +
-Expected: Error message with wrong format for module will be shown.
->>>>>>> 5b18c048
-
-=== Adding an Activity
-
-. Adding a new activity
-
-.. Test case: `deadline m/CS2030 a/Lab 2 d/12-12-2020 23:59 p/1` +
-Expected: A new deadline activity with the above description is displayed within the CS2030 module activity list.
-
-.. Test case: `lesson m/CS2030 a/Tutorial sd/12-12-2020 10:00 ed/12-12-2020 12:00 n/Do tutorial` +
-Expected: A new lesson activity with the above description is displayed within the CS2030 module activity list.
-
-.. Test case: `event m/CS2030 a/Recitation sd/12-12-2020 12:00 ed/12-12-2020 14:00` +
-Expected: A new event activity with the above description is displayed within the CS2030 module activity list.
-
-. Adding a duplicate activity
-
-.. Test case: `deadline m/CS2030 a/Lab 2 d/12-12-2020 23:59 p/1` +
-Expected: If this activity has not been added already, enter this command twice. A duplicated activity error message will be displayed.
-
-. Adding an activity to a module that does not exist
-
-.. Test case: `deadline m/MA1101R a/Lab 2 d/12-12-2020 23:59 p/1` +
-Expected: Assuming this module does not exist (not displayed), then a module not found error will be thrown.
-
-=== Deleting an activity
-
-. Deleting an activity that exists
-
-.. Test case: `delete 1 m/CS2030` +
-Expected: The first activity in the CS2030 activity list will be deleted.
-
-. Deleting an activity that does not exist
-
-.. Test case: `delete 10 m/CS2030` +
-Expected: An error message will be displayed.
-
-.. Test case: `delete 200 m/CS2101` +
-Expected: An error message will be displayed.
-
-. Deleting an activity from a module that does not exist
-
-.. Test case: `delete 1 m/AX1107` +
-Expected: An error message will be displayed.
-
-=== Editing a module
-
-. Editing a module
-
-.. Test case: `Medit m/CS2O30 m/CS1231 n/Discrete Structures in Mathematics` +
-Expected: Module CS2030 will be changed to CS1231 with the name.
-
-. Editing a module that does not exist
-
-.. Test case: `Medit m/AX1107 m/CS1231 n/Discrete Structures in Mathematics` +
-Expected: Module cannot be found error will be displayed.
-
-. Editing a module but with the same name and/or module code
-
-.. Test case: `Medit m/CS2030 m/CS2030 n/Programming Methodology II` +
-Expected: Module being edited already contains the following descriptions error will be shown.
-
-=== Editing an Activity
-
-. Editing an activity
 
 .. Test case: `edit 1 m/CS2030 n/Remember to do checkstyle testing` +
 Expected: The first activity notes will be updated to the following.
